#!/usr/bin/env python3
# -*- coding: utf-8 -*-

'''
QSDsan: Quantitative Sustainable Design for sanitation and resource recovery systems

This module is developed by:
    Yalin Li <zoe.yalin.li@gmail.com>
    Joy Cheung <joycheung1994@gmail.com>

This module is under the University of Illinois/NCSA Open Source License.
Please refer to https://github.com/QSD-Group/QSDsan/blob/master/LICENSE.txt
for license details.
'''


import thermosteam as tmo
from chemicals.elements import molecular_weight, charge_from_formula
from chemicals.elements import mass_fractions as get_mass_frac
from ._cod import cod_test_stoichiometry, electron_acceptor_cod

__all__ = ('Component',)

_chemical_fields = tmo._chemical._chemical_fields
_checked_properties = tmo._chemical._checked_properties
display_asfunctor = tmo._chemical.display_asfunctor
copy_maybe = tmo.utils.copy_maybe


# %%

# =============================================================================
# Representation
# =============================================================================

def component_identity(component, pretty=False):
    typeheader = f"{type(component).__name__}:"
    full_ID = f"{typeheader} {component.ID} (phase_ref={repr(component.phase_ref)})"
    phase = component.locked_state
    state = ' at ' + f"phase={repr(phase)}" if phase else ""
    return full_ID + state


# Will stored as an array when compiled
_num_component_properties = ('i_C', 'i_N', 'i_P', 'i_K', 'i_Mg', 'i_Ca',
                             'i_mass', 'i_charge', 'i_COD', 'i_NOD',
                             'f_BOD5_COD', 'f_uBOD_COD', 'f_Vmass_Totmass', )

# Fields that cannot be left as None
_key_component_properties = ('particle_size', 'degradability', 'organic',
                             *_num_component_properties)

# All Component-related properties
_component_properties = ('measured_as', 'description', 
                         *_key_component_properties)
                         
# _component_slots = (*tmo.Chemical.__slots__,
#                     *tuple('_'+i for i in _component_properties))

_checked_properties = (*_checked_properties, *_key_component_properties)

AbsoluteUnitsOfMeasure = tmo.units_of_measure.AbsoluteUnitsOfMeasure
component_units_of_measure = {
    'i_C': AbsoluteUnitsOfMeasure('g'), 
    'i_N': AbsoluteUnitsOfMeasure('g'), 
    'i_P': AbsoluteUnitsOfMeasure('g'), 
    'i_K': AbsoluteUnitsOfMeasure('g'), 
    'i_Mg': AbsoluteUnitsOfMeasure('g'), 
    'i_Ca': AbsoluteUnitsOfMeasure('g'), 
    'i_mass': AbsoluteUnitsOfMeasure('g'), 
    'i_charge': AbsoluteUnitsOfMeasure('mol'),
    'i_COD': AbsoluteUnitsOfMeasure('g'),
    'i_NOD': AbsoluteUnitsOfMeasure('g'),
    }


# %%

#!!! What should the gas/solid-phase Component value (e.g., CH4 in biogas)
# for particle_size and degradability? Can we put None or NA?
allowed_values = {
    'particle_size': ('Dissolved gas', 'Soluble', 'Colloidal', 'Particulate'),
    'degradability': ('Readily', 'Slowly', 'Undegradable'),
    'organic': (True, False),
    }

def check_return_property(name, value):
    if name.startswith(('i_', 'f_')):
        try: return float(value)
        except: 
            if not value: return None            
            raise TypeError(f'{name} must be a number, not a {type(value).__name__}.')        
        if name.startswith('f_') and (value>1 or value<0):
            raise ValueError(f'{name} must be within [0,1].')
    elif name in allowed_values.keys():
        assert value in allowed_values[name], \
            f'{name} must be in {allowed_values[name]}.'
        return value

# =============================================================================
# Define the Component class
# =============================================================================

class Component(tmo.Chemical):
    '''
    A subclass of :class:`thermosteam.Chemical` with additional attributes
    and methods for waste treatment.

    .. note::
        
        [1] Element ratios like `i_C`, `i_N`, `i_P`, `i_K`, `i_Mg`, and `i_Ca` will
        be calculated based on `formula` and `measured_as` if given; and the ratio
        will be 1 if the component is measured as this element.
        
        [2] For fractions including `f_BOD5_COD`, `f_uBOD_COD`, and `f_Vmass_Totmass`,
        their values must be within [0, 1].
        
    See Also
    --------
    `thermosteam.Chemical <https://thermosteam.readthedocs.io/en/latest/Chemical.html>`_
    '''         

    # Child class will inherit parent class's slots
    __slots__ = tuple('_'+i for i in _component_properties)

    def __new__(cls, ID='', search_ID=None, formula=None, phase=None, measured_as=None, 
                i_C=None, i_N=None, i_P=None, i_K=None, i_Mg=None, i_Ca=None,
                i_mass=None, i_charge=None, i_COD=None, i_NOD=None,
                f_BOD5_COD=None, f_uBOD_COD=None, f_Vmass_Totmass=None,
                description=None, particle_size=None,
                degradability=None, organic=None, **chemical_properties):
        
        if search_ID:
            self = super().__new__(cls, ID=ID, search_ID=search_ID,
                                   search_db=True, **chemical_properties)
        else:
            self = super().__new__(cls, ID=ID, search_db=False, **chemical_properties)

        self._ID = ID
        if formula:
            self._formula = None
            self.formula = formula
        if phase: tmo._chemical.lock_phase(self, phase)

        self._measured_as = measured_as
        self.i_mass = i_mass
        self.i_C = i_C
        self.i_N = i_N
        self.i_P = i_P
        self.i_K = i_K
        self.i_Mg = i_Mg
        self.i_Ca = i_Ca
        self.i_charge = i_charge        
        self.f_BOD5_COD = f_BOD5_COD
        self.f_uBOD_COD = f_uBOD_COD
        self.f_Vmass_Totmass = f_Vmass_Totmass
        self._particle_size = particle_size
        self._degradability = degradability
        self._organic = organic
        self.description = description
        if not self.MW and not self.formula: self.MW = 1.
        self.i_COD = i_COD
        self.i_NOD = i_NOD
        return self

    def _atom_frac_setter(self, atom=None, frac=None):
        if self.formula:
            if frac:
                raise AttributeError('This component has formula, '
                                     f'i_{atom} is calculated based on formula, '
                                     'cannot be set.')
            else:
                if atom in self.atoms.keys():
                    try: return get_mass_frac(self.atoms)[atom] * self.i_mass
                    except: return None
                return 0. # does not have this atom
        else:
            return check_return_property(f'i_{atom}', frac)


    @property
    def i_C(self):
        '''[float] Carbon content of the component, [g C/g measure unit].'''
        return self._i_C or 0.
    @i_C.setter
    def i_C(self, i):
        self._i_C = self._atom_frac_setter('C', i)

    @property
    def i_N(self):
        '''[float] Nitrogen content of the component, [g N/g measure unit].'''
        return self._i_N or 0.
    @i_N.setter
    def i_N(self, i):
        self._i_N = self._atom_frac_setter('N', i)

    @property
    def i_P(self):
        '''[float] Phosphorus content of the component, [g P/g measure unit].'''
        return self._i_P or 0.
    @i_P.setter
    def i_P(self, i):
        self._i_P = self._atom_frac_setter('P', i)

    @property
    def i_K(self):
        '''[float] Potassium content of the component, [g K/g measure unit].'''
        return self._i_K or 0.
    @i_K.setter
    def i_K(self, i):
        self._i_K = self._atom_frac_setter('K', i)

    @property
    def i_Mg(self):
        '''[float] Magnesium content of the component, [g Mg/g measure unit].'''
        return self._i_Mg or 0.
    @i_Mg.setter
    def i_Mg(self, i):
        self._i_Mg = self._atom_frac_setter('Mg', i)
        
    @property
    def i_Ca(self):
        '''[float] Calcium content of the component, [g Ca/g measure unit].'''
        return self._i_Ca or 0.
    @i_Ca.setter
    def i_Ca(self, i):
        self._i_Ca = self._atom_frac_setter('Ca', i)

    @property
    def i_mass(self):
        '''[float] Mass content of the component, [g Component/g measure unit].'''
        return self._i_mass or 1.
    @i_mass.setter
    def i_mass(self, i):
        if self.atoms:
            if i: raise AttributeError(f'Component {self.ID} has formula, i_mass '
                                       f'is calculated, cannot be set.')
            else:
                if self.measured_as in self.atoms:
                    i = 1/get_mass_frac(self.atoms)[self.measured_as]
                elif self.measured_as == 'COD':                 
                    chem_MW = molecular_weight(self.atoms)
                    chem_charge = charge_from_formula(self.formula)
                    Cr2O7 = - cod_test_stoichiometry(self.atoms, chem_charge)['Cr2O7-2']
                    cod = Cr2O7 * 1.5 * molecular_weight({'O':2})
                    i = chem_MW/cod
                elif self.measured_as:
                    raise AttributeError(f'Must specify i_mass for component {self.ID} '
                                         f'measured as {self.measured_as}.')
        if self.measured_as == None:
            if i and i != 1: 
                raise AttributeError(f'Component {self.ID} is measured as itself, '
                                     f'i_mass cannot be set to values other than 1.')
            i = 1
        self._i_mass = check_return_property('i_mass', i)
    
    #!!! need to enable calculation from formula and water chemistry equilibria
    @property
    def i_charge(self):
        '''
        [float] Charge content of the component, [mol +/g measure unit].
        Positive values indicate cations and negative values indicate anions.
        '''
        return self._i_charge or 0.
    @i_charge.setter
    def i_charge(self, i):
        self._i_charge = check_return_property('i_charge', i)
        if not self._i_charge:
            if self.formula:
                charge = charge_from_formula(self.formula)
                chem_MW = molecular_weight(self.atoms)
                i = charge/chem_MW * self.i_mass
                self._i_charge = check_return_property('i_charge', i)
            else: self._i_charge = 0.

    @property
    def f_BOD5_COD(self):
        '''
        BOD5 fraction in COD of the component, unitless.
        Must be within [0, 1] and must be less than or equal to `f_uBOD_COD`.
        '''
        return self._f_BOD5_COD or 0.
    @f_BOD5_COD.setter
    def f_BOD5_COD(self, f):
        self._f_BOD5_COD = check_return_property('f_BOD5_COD', f)

    @property
    def f_uBOD_COD(self):
        '''
        [float] Ultimate BOD fraction in COD of the component, unitless.
        Must be within [0, 1] and must be larger than or equal to `f_BOD5_COD`.
        '''
        return self._f_uBOD_COD or 0.
    @f_uBOD_COD.setter
    def f_uBOD_COD(self, f):
        frac = f or 0.
        if frac < self.f_BOD5_COD:
            raise ValueError('f_uBOD_COD cannot be less than f_BOD5_COD.')
        self._f_uBOD_COD = check_return_property('f_uBOD_COD', frac)

    @property
    def f_Vmass_Totmass(self):
        '''
        [float] Volatile fraction of the mass of the component, unitless.
        Must be within [0, 1].
        '''
        return self._f_Vmass_Totmass or 0.
    @f_Vmass_Totmass.setter
    def f_Vmass_Totmass(self, f):
        self._f_Vmass_Totmass = check_return_property('f_Vmass_Totmass', f)
        
    @property
    def description(self):
        '''[str] Description of the component.'''
        return self._description
    @description.setter
    def description(self, description):
        self._description = description

    @property
    def measured_as(self):
        '''
        [str] The unit as which the component is measured.
        Can be left as blank or chosen from 'COD', or a constituent 
        element of the component.
        '''
        return self._measured_as
    @measured_as.setter
    def measured_as(self, measured_as):
        '''
        When measured_as is set to a different value, all i_{} values will 
        be automatically updated.
        '''
        if measured_as:
            if measured_as == 'COD': 
                self._MW = molecular_weight({'O':2})
            elif measured_as in self.atoms:
                self._MW = molecular_weight({measured_as:1})
            else:
                raise AttributeError(f"Component {self.ID} must be measured as "
                                     f"either COD or one of its constituent atoms, "
                                     f"if not as itself.")        
        
        if self._measured_as != measured_as:
            self._convert_i_attr(measured_as)
            
        self._measured_as = measured_as
        
    def _convert_i_attr(self, new):
        if new == None:
            denom = self._i_mass
        elif new == 'COD':
            denom = self._i_COD
        elif new in self.atoms:
            try: denom = getattr(self, '_i_'+new)
            except AttributeError:
                denom = get_mass_frac(self.atoms)[new] * self._i_mass
        else:
            raise AttributeError(f"Component {self.ID} must be measured as "
                                 f"either COD or one of its constituent atoms, "
                                 f"if not as itself.")
        
        if denom == 0:
            raise ValueError(f'{self.ID} cannot be measured as {new}')
        
        for field in _num_component_properties:
            if field.startswith('i_'):
                new_i = getattr(self, '_'+field)/denom
                setattr(self, '_'+field, new_i)            
    
    @property
    def particle_size(self):
        '''
        [str] Size of the component based on the type.
        Must be chosen from 'Dissolved gas', 'Soluble', 'Colloidal', or 'Particulate'.
        '''
        return self._particle_size
    @particle_size.setter
    def particle_size(self, particle_size):
        self._particle_size = check_return_property('particle_size', particle_size)

    @property
    def degradability(self):
        '''
        [str] Degradability of the Component.
        Must be chosen from 'Readily', 'Slowly', or 'Undegradable'.
        '''
        return self._degradability
    @degradability.setter
    def degradability(self, degradability):
        self._degradability = check_return_property('degradability', degradability)

    @property
    def organic(self):
        '''[bool] True (organic) or False (inorganic)'''
        return self._organic
    @organic.setter
    def organic(self, organic):
        self._organic = bool(check_return_property('organic', organic))


    @property
    def i_COD(self):
        '''[float] COD content, calculated based on `measured_as`, `organic` and `formula`.'''
        return self._i_COD or 0.
    @i_COD.setter
    def i_COD(self, i):
        if i: self._i_COD = check_return_property('i_COD', i)
        else:             
            if self.organic or self.formula in ('H2', 'O2', 'N2', 'NO2-', 'NO3-'): 
                if self.measured_as == 'COD': self._i_COD = 1.
                elif not self.atoms:
                    raise AttributeError(f"Must specify `i_COD` for organic component {self.ID}, "
                                         f"which is not measured as COD and has no formula.")
                else:
                    chem_MW = molecular_weight(self.atoms) 
                    chem_charge = charge_from_formula(self.formula)
                    if self.formula in ('O2', 'N2', 'NO2-', 'NO3-'):
                        cod = electron_acceptor_cod(self.atoms, chem_charge) * molecular_weight({'O':2})
                    else:
                        Cr2O7 = - cod_test_stoichiometry(self.atoms, chem_charge)['Cr2O7-2']
                        cod = Cr2O7 * 1.5 * molecular_weight({'O':2})
                    self._i_COD = check_return_property('i_COD', cod/chem_MW * self.i_mass)
            else: self._i_COD = 0. 

    @property
    def i_NOD(self):
        '''
        [float] Nitrogenous oxygen demand, calculated based on `measured_as`,
        `degradability` and `formula`.'''
        return self._i_NOD or 0.        
    @i_NOD.setter
    def i_NOD(self, i):
        if i == None:
            if self.degradability in ('Readily', 'Slowly') or self.formula in ('H3N', 'NH4', 'NH3', 'NH4+'):
                i = self.i_N * molecular_weight({'O':4}) / molecular_weight({'N':1})
            elif self.formula in ('NO2-', 'HNO2'):
                i = self.i_N * molecular_weight({'O':1}) / molecular_weight({'N':1})
            else:
                i = 0.
        self._i_NOD = check_return_property('i_NOD', i)
            

    def show(self, chemical_info=False):
        '''
        Show component properties.

        Parameters
        ----------
        chemical_info : bool
            Whether to show properties associated with the corresponding
            Chemical object of the Component. The default is False.
        '''
        info = ''
        if chemical_info:
            super().show()
        else:
            info = component_identity(self, pretty=True)
        info += '\nComponent-specific properties:\n'
        header = '[Others] '
        section = []
        for field in _component_properties:
            value = getattr(self, field)
            field = field.lstrip('_')
            if value is None:
                line = f"{field}: None"
            elif str(value) in ('True', 'False'):
                line = f"{field}: {value}" 
            else:
                if isinstance(value, (int, float)):
                    line = f"{field}: {value:.5g}"
                    units = component_units_of_measure.get(field, '')
                    if units: 
                        if field.startswith('i_'):
                            if self._measured_as: denom = self._measured_as
                            else: denom = ''
                            if field == 'i_charge': line += f' {units} +/g {denom}'
                            else: line += f' {units} {field[2:]}/g {denom}'
                        else: line += f' {units}'
                else:
                    value = str(value)
                    line = f"{field}: {value}"
                    if len(line) > 40: line = line[:40] + '...'
            section.append(line)
        info += header + ("\n" + 9*" ").join(section)
        print(info)
        
    _ipython_display_ = show

    def get_missing_properties(self, properties=None):
        '''Return a list of all missing thermodynamic properties.'''
        missing = []
        for i in (properties or _checked_properties):
            if getattr(self, i) == 0:
                continue
            elif str(getattr(self, i)) in ('True', 'False'):
                continue
            elif not getattr(self, i):
                missing.append(i)
        return missing

    def copy(self, ID, **data):
        '''
        Return a new :class:`Component` object with the same settings with
        alternative data set by kwargs.
        '''
        new = self.__class__.__new__(cls=self.__class__, ID=ID)

        for field in self.__slots__:
            if field == '_CAS': continue
            value = getattr(self, field)
            setattr(new, field, copy_maybe(value))
        new._ID = ID
        new._locked_state = self._locked_state
        new._init_energies(new.Cn, new.Hvap, new.Psat, new.Hfus, new.Sfus, new.Tm,
                           new.Tb, new.eos, new.eos_1atm, new.phase_ref)
        new._label_handles()
        for i,j in data.items(): setattr(new, i , j)
        return new
    __copy__ = copy

    @classmethod
    def from_chemical(cls, ID, chemical, phase=None, measured_as=None, 
                      i_C=None, i_N=None, i_P=None, i_K=None, i_Mg=None, i_Ca=None,
                      i_mass=None, i_charge=None, i_COD=None, i_NOD=None,
                      f_BOD5_COD=None, f_uBOD_COD=None, f_Vmass_Totmass=None, 
                      description=None, particle_size=None, degradability=None, 
                      organic=None, **data):
        '''Return a new :class:`Component` from a :class:`thermosteam.Chemical` object.'''
        new = cls.__new__(cls, ID=ID, phase=phase)
        for field in chemical.__slots__:
<<<<<<< HEAD
            try: 
                value = getattr(chemical, field)
                setattr(new, field, copy_maybe(value))
            except AttributeError: continue
=======
            value = getattr(chemical, field, None)
            setattr(new, field, copy_maybe(value))
>>>>>>> a3164b25
        new._ID = ID
        if phase: new._locked_state = phase
        new._init_energies(new.Cn, new.Hvap, new.Psat, new.Hfus, new.Sfus, new.Tm,
                           new.Tb, new.eos, new.eos_1atm, new.phase_ref)
        new._label_handles()
        new._measured_as = measured_as        
        new.i_mass = i_mass
        new.i_C = i_C
        new.i_N = i_N
        new.i_P = i_P
        new.i_K = i_K
        new.i_Mg = i_Mg
        new.i_Ca = i_Ca
        new.i_charge = i_charge
        new.f_BOD5_COD = f_BOD5_COD
        new.f_uBOD_COD = f_uBOD_COD
        new.f_Vmass_Totmass = f_Vmass_Totmass
        new.description = description
        new.particle_size = particle_size
        new.degradability = degradability
        new.organic = organic
        new.i_COD = i_COD
        new.i_NOD = i_NOD
        for i,j in data.items():
            if i == 'formula':
                new._formula = j
            else: setattr(new, i , j)
        return new

















<|MERGE_RESOLUTION|>--- conflicted
+++ resolved
@@ -529,15 +529,8 @@
         '''Return a new :class:`Component` from a :class:`thermosteam.Chemical` object.'''
         new = cls.__new__(cls, ID=ID, phase=phase)
         for field in chemical.__slots__:
-<<<<<<< HEAD
-            try: 
-                value = getattr(chemical, field)
-                setattr(new, field, copy_maybe(value))
-            except AttributeError: continue
-=======
             value = getattr(chemical, field, None)
             setattr(new, field, copy_maybe(value))
->>>>>>> a3164b25
         new._ID = ID
         if phase: new._locked_state = phase
         new._init_energies(new.Cn, new.Hvap, new.Psat, new.Hfus, new.Sfus, new.Tm,
