#!/usr/bin/env python3
# -*- coding: utf-8 -*-

'''
QSDsan: Quantitative Sustainable Design for sanitation and resource recovery systems
Copyright (C) 2020, Quantitative Sustainable Design Group

This module is developed by:
    Yalin Li <zoe.yalin.li@gmail.com>
    Joy Cheung

This module is under the UIUC open-source license. Please refer to 
https://github.com/QSD-Group/QSDsan/blob/master/LICENSE.txt
for license details.
'''


import thermosteam as tmo
from chemicals.elements import molecular_weight, charge_from_formula
from chemicals.elements import mass_fractions as get_mass_frac
from ._cod import cod_test_stoichiometry

__all__ = ('Component',)

_chemical_fields = tmo._chemical._chemical_fields
_checked_properties = tmo._chemical._checked_properties
display_asfunctor = tmo._chemical.display_asfunctor
copy_maybe = tmo.utils.copy_maybe


# %%

# =============================================================================
# Representation
# =============================================================================

def component_identity(component, pretty=False):
    typeheader = f"{type(component).__name__}:"
    full_ID = f"{typeheader} {component.ID} (phase_ref={repr(component.phase_ref)})"
    phase = component.locked_state
    state = ' at ' + f"phase={repr(phase)}" if phase else ""
    return full_ID + state


# Will stored as an array when compiled
_num_component_properties = ('i_C', 'i_N', 'i_P', 'i_K', 'i_Mg', 'i_Ca',
                             'i_mass', 'i_charge', 'i_COD', 'i_NOD',
                             'f_BOD5_COD', 'f_uBOD_COD', 'f_Vmass_Totmass', )

# Fields that cannot be left as None
_key_component_properties = ('particle_size', 'degradability', 'organic',
                             *_num_component_properties)

# All Component-related properties
_component_properties = ('measured_as', 'description', 
                         *_key_component_properties)
                         
_component_slots = (*tmo.Chemical.__slots__,
                    *tuple('_'+i for i in _component_properties))

_checked_properties = (*_checked_properties, *_key_component_properties)

AbsoluteUnitsOfMeasure = tmo.units_of_measure.AbsoluteUnitsOfMeasure
component_units_of_measure = {
    'i_C': AbsoluteUnitsOfMeasure('g'), 
    'i_N': AbsoluteUnitsOfMeasure('g'), 
    'i_P': AbsoluteUnitsOfMeasure('g'), 
    'i_K': AbsoluteUnitsOfMeasure('g'), 
    'i_Mg': AbsoluteUnitsOfMeasure('g'), 
    'i_Ca': AbsoluteUnitsOfMeasure('g'), 
    'i_mass': AbsoluteUnitsOfMeasure('g'), 
    'i_charge': AbsoluteUnitsOfMeasure('mol'),
    'i_COD': AbsoluteUnitsOfMeasure('g'),
    'i_NOD': AbsoluteUnitsOfMeasure('g'),
    }


# %%

#!!! What should the gas/solid-phase Component value (e.g., CH4 in biogas)
# for particle_size and degradability? Can we put None or NA?
allowed_values = {
    'particle_size': ('Dissolved gas', 'Soluble', 'Colloidal', 'Particulate'),
    'degradability': ('Readily', 'Slowly', 'Undegradable'),
    'organic': (True, False),
    }

def check_return_property(name, value):
    if name.startswith(('i_', 'f_')):
        try: return float(value)
        except: 
            if not value: return None            
            raise TypeError(f'{name} must be a number, not a {type(value).__name__}.')        
        if name.startswith('f_') and (value>1 or value<0):
            raise ValueError(f'{name} must be within [0,1].')
    elif name in allowed_values.keys():
        assert value in allowed_values[name], \
            f'{name} must be in {allowed_values[name]}.'
        return value

# =============================================================================
# Define the Component class
# =============================================================================

class Component(tmo.Chemical):
    '''
    A subclass of the ``Chemical`` object in the thermosteam [1]_ package with additional attributes and methods for waste treatment.
    
    Reference documents
    -------------------
    .. [1] `thermosteam.Chemical <https://thermosteam.readthedocs.io/en/latest/Chemical.html>`_
    
    '''         

    __slots__ = _component_slots

    def __new__(cls, ID='', search_ID=None, formula=None, phase=None, measured_as=None, 
                i_C=None, i_N=None, i_P=None, i_K=None, i_Mg=None, i_Ca=None,
                i_mass=None, i_charge=None, i_COD=None, i_NOD=None,
                f_BOD5_COD=None, f_uBOD_COD=None, f_Vmass_Totmass=None,
                description=None, particle_size=None,
                degradability=None, organic=None, **chemical_properties):
        
        if search_ID:
            self = super().__new__(cls, ID=ID, search_ID=search_ID,
                                   search_db=True, **chemical_properties)
        else:
            self = super().__new__(cls, ID=ID, search_db=False, **chemical_properties)

        self._ID = ID
        if formula:
            self._formula = None
            self.formula = formula
        if phase: tmo._chemical.lock_phase(self, phase)

        self._measured_as = measured_as
        self.i_mass = i_mass
        self.i_C = i_C
        self.i_N = i_N
        self.i_P = i_P
        self.i_K = i_K
        self.i_Mg = i_Mg
        self.i_Ca = i_Ca
        self.i_charge = i_charge        
        self.f_BOD5_COD = f_BOD5_COD
        self.f_uBOD_COD = f_uBOD_COD
        self.f_Vmass_Totmass = f_Vmass_Totmass
        self._particle_size = particle_size
        self._degradability = degradability
        self._organic = organic
        self.description = description
        if not self.MW and not self.formula: self.MW = 1.
        self.i_COD = i_COD
        self.i_NOD = i_NOD
        return self

    def _atom_frac_setter(self, atom=None, frac=None):
        if self.formula:
            if frac:
                raise AttributeError('This component has formula, '
                                     f'i_{atom} is calculated based on formula, '
                                     'cannot be set.')
            else:
                if atom in self.atoms.keys():
                    try: return get_mass_frac(self.atoms)[atom] * self.i_mass
                    except: return None
                return 0. # does not have this atom
        else:
            return check_return_property(f'i_{atom}', frac)

<<<<<<< HEAD
=======

    #!!! i_{} does not have to be within [0,1].
>>>>>>> b6abc3ae
    @property
    def i_C(self):
        '''
        [float] Carbon content of the component, [g C/g measure unit].

        Note
        ----
        [1] If the ``Component`` is measured as C, then i_C is 1.
        
        [2] Will be calculated based on formula and measured_as if given.
        '''
        return self._i_C or 0.
    @i_C.setter
    def i_C(self, i):
        self._i_C = self._atom_frac_setter('C', i)

    @property
    def i_N(self):
        '''
        [float] Nitrogen content of the component, [g N/g measure unit].

        Note
        ----
        [1] If the ``Component`` is measured as N, then i_N is 1.
        
        [2] Will be calculated based on formula and measured_as if given.
        '''
        return self._i_N or 0.
    @i_N.setter
    def i_N(self, i):
        self._i_N = self._atom_frac_setter('N', i)

    @property
    def i_P(self):
        '''
        [float] Phosphorus content of the component, [g P/g measure unit].

        Note
        ----
        [1] If the ``Component`` is measured as P, then i_P is 1.
<<<<<<< HEAD
    
=======
        
>>>>>>> b6abc3ae
        [2] Will be calculated based on formula and measured_as if given.
        '''
        return self._i_P or 0.
    @i_P.setter
    def i_P(self, i):
        self._i_P = self._atom_frac_setter('P', i)

    @property
    def i_K(self):
        '''
        [float] Potassium content of the component, [g K/g measure unit].

        Note
        ----
        [1] If the ``Component`` is measured as K, then i_K is 1.
<<<<<<< HEAD
    
=======
        
>>>>>>> b6abc3ae
        [2] Will be calculated based on formula and measured_as if given.
        '''
        return self._i_K or 0.
    @i_K.setter
    def i_K(self, i):
        self._i_K = self._atom_frac_setter('K', i)

    @property
    def i_Mg(self):
        '''
        [float] Magnesium content of the component, [g Mg/g measure unit].

        Note
        ----
        [1] If the ``Component`` is measured as Mg, then i_Mg is 1.
<<<<<<< HEAD
    
=======
        
>>>>>>> b6abc3ae
        [2] Will be calculated based on formula and measured_as if given.
        '''
        return self._i_Mg or 0.
    @i_Mg.setter
    def i_Mg(self, i):
        self._i_Mg = self._atom_frac_setter('Mg', i)
        
    @property
    def i_Ca(self):
        '''
        [float] Calcium content of the component, [g Ca/g measure unit].

        Note
        ----
        [1] If the ``Component`` is measured as Ca, then i_Ca is 1.
<<<<<<< HEAD
    
=======
        
>>>>>>> b6abc3ae
        [2] Will be calculated based on formula and measured_as if given.
        '''
        return self._i_Ca or 0.
    @i_Ca.setter
    def i_Ca(self, i):
        self._i_Ca = self._atom_frac_setter('Ca', i)

    @property
    def i_mass(self):
        '''[float] Mass content of the Component, [g Component/g measure unit].'''
        return self._i_mass or 1.
    @i_mass.setter
    def i_mass(self, i):
        if self.atoms:
            if i: raise AttributeError(f'Component {self.ID} has formula, i_mass '
                                       f'is calculated, cannot be set.')
            else:
                if self.measured_as in self.atoms:
                    i = 1/get_mass_frac(self.atoms)[self.measured_as]
                elif self.measured_as == 'COD':                 
                    chem_MW = molecular_weight(self.atoms)
                    chem_charge = charge_from_formula(self.formula)
                    Cr2O7 = - cod_test_stoichiometry(self.atoms, chem_charge)['Cr2O7-2']
                    cod = Cr2O7 * 1.5 * molecular_weight({'O':2})
                    i = chem_MW/cod
                elif self.measured_as:
                    raise AttributeError(f'Must specify i_mass for Component {self.ID} '
                                         f'measured as {self.measured_as}.')
        if self.measured_as == None:
            if i and i != 1: 
                raise AttributeError(f'Component {self.ID} is measured as itself, '
                                     f'i_mass cannot be set to values other than 1.')
            i = 1
        self._i_mass = check_return_property('i_mass', i)
    
    #!!! need to enable calculation from formula and water chemistry equilibria
    @property
    def i_charge(self):
        '''
        [float] Charge content of the component, [mol +/g measure unit].

        Note
        ----
        Positive values indicate cations and negative values indicate anions.
        '''
        return self._i_charge or 0.
    @i_charge.setter
    def i_charge(self, i):
        self._i_charge = check_return_property('i_charge', i)
        if not self._i_charge:
            if self.formula:
                charge = charge_from_formula(self.formula)
                chem_MW = molecular_weight(self.atoms)
                i = charge/chem_MW * self.i_mass
                self._i_charge = check_return_property('i_charge', i)
            else: self._i_charge = 0.

    @property
    def f_BOD5_COD(self):
        '''
        BOD5 fraction in COD of the component, unitless.

        Note
        ----
        [1] Must be within [0,1].
        
        [2] Must be less than or equal to f_uBOD_COD.
        '''
        return self._f_BOD5_COD or 0.
    @f_BOD5_COD.setter
    def f_BOD5_COD(self, f):
        self._f_BOD5_COD = check_return_property('f_BOD5_COD', f)

    @property
    def f_uBOD_COD(self):
        '''
        [float] Ultimate BOD fraction in COD of the component, unitless.

        Note
        ----
        [1] Must be within [0,1].
        
        [2] Must be greater than or equal to f_BOD5_COD.
        '''
        return self._f_uBOD_COD or 0.
    @f_uBOD_COD.setter
    def f_uBOD_COD(self, f):
        frac = f or 0.
        if frac < self.f_BOD5_COD:
            raise ValueError('f_uBOD_COD cannot be less than f_BOD5_COD.')
        self._f_uBOD_COD = check_return_property('f_uBOD_COD', frac)

    @property
    def f_Vmass_Totmass(self):
        '''
        [float] Volatile fraction of the mass of the Component, unitless.

        Note
        ----
        Must be within [0,1].
        '''
        return self._f_Vmass_Totmass or 0.
    @f_Vmass_Totmass.setter
    def f_Vmass_Totmass(self, f):
        self._f_Vmass_Totmass = check_return_property('f_Vmass_Totmass', f)
        
    @property
    def description(self):
        '''[str] Description of the Component.'''
        return self._description
    @description.setter
    def description(self, description):
        self._description = description

    @property
    def measured_as(self):
        '''
        [str] The unit as which the Component is measured.

        Note
        ----
        Can be left as blank or chosen from 'COD', or a constituent 
        element of the Component.
        '''
        return self._measured_as
    @measured_as.setter
    def measured_as(self, measured_as):
        '''
        When measured_as is set to a different value, all i_{} values will 
        be automatically updated.
        '''
        if measured_as:
            if measured_as == 'COD': 
                self._MW = molecular_weight({'O':2})
            elif measured_as in self.atoms:
                self._MW = molecular_weight({measured_as:1})
            else:
                raise AttributeError(f"Component {self.ID} must be measured as "
                                     f"either COD or one of its constituent atoms, "
                                     f"if not as itself.")        
        
        if self._measured_as != measured_as:
            self._convert_i_attr(measured_as)
            
        self._measured_as = measured_as
        
    def _convert_i_attr(self, new):
        if new == None:
            denom = self._i_mass
        elif new == 'COD':
            denom = self._i_COD
        elif new in self.atoms:
            try: denom = getattr(self, '_i_'+new)
            except AttributeError:
                denom = get_mass_frac(self.atoms)[new] * self._i_mass
        else:
            raise AttributeError(f"Component {self.ID} must be measured as "
                                 f"either COD or one of its constituent atoms, "
                                 f"if not as itself.")
        
        if denom == 0:
            raise ValueError(f'{self.ID} cannot be measured as {new}')
        
        for field in _num_component_properties:
            if field.startswith('i_'):
                new_i = getattr(self, '_'+field)/denom
                setattr(self, '_'+field, new_i)            
    
    @property
    def particle_size(self):
        '''
        [str] Size of the Component based on the type.

        Note
        ----
        Must be chosen from 'Dissolved gas', 'Soluble', 'Colloidal', or 'Particulate'.
        '''
        return self._particle_size
    @particle_size.setter
    def particle_size(self, particle_size):
        self._particle_size = check_return_property('particle_size', particle_size)

    @property
    def degradability(self):
        '''
        [str] Degradability of the Component.

        Note
        ----
        Must be chosen from 'Readily', 'Slowly', or 'Undegradable'.
        '''
        return self._degradability
    @degradability.setter
    def degradability(self, degradability):
        self._degradability = check_return_property('degradability', degradability)

    @property
    def organic(self):
        '''[bool] True (organic) or False (inorganic)'''
        return self._organic
    @organic.setter
    def organic(self, organic):
        self._organic = bool(check_return_property('organic', organic))


    @property
    def i_COD(self):
        '''[float] COD content, calculated based on measured_as, organic and formula.'''
        return self._i_COD or 0.
    @i_COD.setter
    def i_COD(self, i):
        if i: self._i_COD = check_return_property('i_COD', i)
        else:             
            if self.organic or self.formula == 'H2': 
                if self.measured_as == 'COD': self._i_COD = 1.
                elif not self.atoms:
                    raise AttributeError(f"Must specify i_COD for organic component {self.ID}, "
                                         f"which is not measured as COD and has no formula.")
                else:
                    chem_MW = molecular_weight(self.atoms) 
                    chem_charge = charge_from_formula(self.formula)
                    Cr2O7 = - cod_test_stoichiometry(self.atoms, chem_charge)['Cr2O7-2']
                    cod = Cr2O7 * 1.5 * molecular_weight({'O':2})
                    self._i_COD = check_return_property('i_COD', cod/chem_MW * self.i_mass)
            else: self._i_COD = 0. 

    @property
    def i_NOD(self):
        '''[float] Nitrogenous oxygen demand, calculated based on measured_as, degradability and formula.'''
        return self._i_NOD or 0.        
    @i_NOD.setter
    def i_NOD(self, i):
        if i == None:
            if self.degradability in ('Readily', 'Slowly') or self.formula in ('H3N', 'NH4', 'NH3', 'NH4+'):
                i = self.i_N * molecular_weight({'O':4}) / molecular_weight({'N':1})
            elif self.formula in ('NO2-', 'HNO2'):
                i = self.i_N * molecular_weight({'O':1}) / molecular_weight({'N':1})
            else:
                i = 0.
        self._i_NOD = check_return_property('i_NOD', i)
            

    def show(self, chemical_info=False):
        '''
        Show Component properties.

        Parameters
        ----------
        chemical_info : bool
            Whether to show properties associated with the corresponding
            Chemical object of the Component. The default is False.
        '''
        info = ''
        if chemical_info:
            super().show()
        else:
            info = component_identity(self, pretty=True)
        info += '\nComponent-specific properties:\n'
        header = '[Others] '
        section = []
        for field in _component_properties:
            value = getattr(self, field)
            field = field.lstrip('_')
            if value is None:
                line = f"{field}: None"
            elif str(value) in ('True', 'False'):
                line = f"{field}: {value}" 
            else:
                if isinstance(value, (int, float)):
                    line = f"{field}: {value:.5g}"
                    units = component_units_of_measure.get(field, '')
                    if units: 
                        if field.startswith('i_'):
                            if self._measured_as: denom = self._measured_as
                            else: denom = ''
                            if field == 'i_charge': line += f' {units} +/g {denom}'
                            else: line += f' {units} {field[2:]}/g {denom}'
                        else: line += f' {units}'
                else:
                    value = str(value)
                    line = f"{field}: {value}"
                    if len(line) > 40: line = line[:40] + '...'
            section.append(line)
        info += header + ("\n" + 9*" ").join(section)
        print(info)
        
    _ipython_display_ = show

    def get_missing_properties(self, properties=None):
        '''Return a list of all missing thermodynamic properties.'''
        missing = []
        for i in (properties or _checked_properties):
            if getattr(self, i) == 0:
                continue
            elif str(getattr(self, i)) in ('True', 'False'):
                continue
            elif not getattr(self, i):
                missing.append(i)
        return missing

    def copy(self, ID, **data):
        '''
        Return a new ``Component`` object with the same settings with
        alternative data set by kwargs.
        '''
        new = self.__class__.__new__(cls=self.__class__, ID=ID)

        for field in self.__slots__:
            if field == '_CAS': continue
            value = getattr(self, field)
            setattr(new, field, copy_maybe(value))
        new._ID = ID
        new._locked_state = self._locked_state
        new._init_energies(new.Cn, new.Hvap, new.Psat, new.Hfus, new.Sfus, new.Tm,
                           new.Tb, new.eos, new.eos_1atm, new.phase_ref)
        new._label_handles()
        for i,j in data.items(): setattr(new, i , j)
        return new
    __copy__ = copy

    @classmethod
    def from_chemical(cls, ID, chemical, phase=None, measured_as=None, 
                      i_C=None, i_N=None, i_P=None, i_K=None, i_Mg=None, i_Ca=None,
                      i_mass=None, i_charge=None, i_COD=None, i_NOD=None,
                      f_BOD5_COD=None, f_uBOD_COD=None, f_Vmass_Totmass=None, 
                      description=None, particle_size=None, degradability=None, 
                      organic=None, **data):
        '''Return a new ``Component`` from a ``Chemical`` object.'''
        new = cls.__new__(cls, ID=ID, phase=phase)
        for field in chemical.__slots__:
            value = getattr(chemical, field)
            setattr(new, field, copy_maybe(value))
        new._ID = ID
        if phase: new._locked_state = phase
        new._init_energies(new.Cn, new.Hvap, new.Psat, new.Hfus, new.Sfus, new.Tm,
                           new.Tb, new.eos, new.eos_1atm, new.phase_ref)
        new._label_handles()
        new._measured_as = measured_as        
        new.i_mass = i_mass
        new.i_C = i_C
        new.i_N = i_N
        new.i_P = i_P
        new.i_K = i_K
        new.i_Mg = i_Mg
        new.i_Ca = i_Ca
        new.i_charge = i_charge
        new.f_BOD5_COD = f_BOD5_COD
        new.f_uBOD_COD = f_uBOD_COD
        new.f_Vmass_Totmass = f_Vmass_Totmass
        new.description = description
        new.particle_size = particle_size
        new.degradability = degradability
        new.organic = organic
        new.i_COD = i_COD
        new.i_NOD = i_NOD
        for i,j in data.items():
            if i == 'formula':
                new._formula = j
            else: setattr(new, i , j)
        return new

















<|MERGE_RESOLUTION|>--- conflicted
+++ resolved
@@ -168,11 +168,7 @@
         else:
             return check_return_property(f'i_{atom}', frac)
 
-<<<<<<< HEAD
-=======
-
-    #!!! i_{} does not have to be within [0,1].
->>>>>>> b6abc3ae
+
     @property
     def i_C(self):
         '''
@@ -213,11 +209,7 @@
         Note
         ----
         [1] If the ``Component`` is measured as P, then i_P is 1.
-<<<<<<< HEAD
-    
-=======
-        
->>>>>>> b6abc3ae
+        
         [2] Will be calculated based on formula and measured_as if given.
         '''
         return self._i_P or 0.
@@ -233,11 +225,7 @@
         Note
         ----
         [1] If the ``Component`` is measured as K, then i_K is 1.
-<<<<<<< HEAD
-    
-=======
-        
->>>>>>> b6abc3ae
+        
         [2] Will be calculated based on formula and measured_as if given.
         '''
         return self._i_K or 0.
@@ -253,11 +241,7 @@
         Note
         ----
         [1] If the ``Component`` is measured as Mg, then i_Mg is 1.
-<<<<<<< HEAD
-    
-=======
-        
->>>>>>> b6abc3ae
+        
         [2] Will be calculated based on formula and measured_as if given.
         '''
         return self._i_Mg or 0.
@@ -273,11 +257,7 @@
         Note
         ----
         [1] If the ``Component`` is measured as Ca, then i_Ca is 1.
-<<<<<<< HEAD
-    
-=======
-        
->>>>>>> b6abc3ae
+        
         [2] Will be calculated based on formula and measured_as if given.
         '''
         return self._i_Ca or 0.
