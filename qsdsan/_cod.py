--- conflicted
+++ resolved
@@ -104,11 +104,7 @@
     if 'P' in atoms:
         nP = atoms['P']
     
-<<<<<<< HEAD
     if nC <= 0 or nH <= 0:
-=======
-    if (nC <= 0 or nH <= 0):
->>>>>>> b6abc3ae
         if not (len(atoms) == 1 and nH == 2):
             return {'Cr2O7-2': 0.}
     
