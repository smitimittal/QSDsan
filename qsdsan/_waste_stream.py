#!/usr/bin/env python3
# -*- coding: utf-8 -*-

'''
QSDsan: Quantitative Sustainable Design for sanitation and resource recovery systems
Copyright (C) 2020, Quantitative Sustainable Design Group

This module is developed by:
    Joy Cheung
    Yalin Li <zoe.yalin.li@gmail.com>

This module is under the UIUC open-source license. Please refer to 
https://github.com/QSD-Group/QSDsan/blob/master/LICENSE.txt
for license details.
'''

# %%
import numpy as np
import biosteam as bst
from thermosteam import Stream, MultiStream, utils
from . import Components
from ._units_of_measure import auom


__all__ = ('WasteStream',)


_defined_composite_vars = ('COD', 'BOD5', 'BOD', 'uBOD', 'NOD', 'ThOD', 'cnBOD',
                           'C', 'N', 'P', 'K', 'Mg', 'Ca', 'solids', 'charge')

_common_composite_vars = ('_COD', '_BOD', '_uBOD', '_TC', '_TOC', '_TN', 
                          '_TKN', '_TP', '_TK', '_TMg', '_TCa', 
                          '_dry_mass', '_charge', '_ThOD', '_cnBOD')

#!!! Just use _common_composite_vars
# _copied_slots = (*tuple('_'+i for i in _defined_composite_vars),
#                  '_TOC', '_TKN', '_SAlk')

_ws_specific_slots = (*_common_composite_vars,
                      '_pH', '_SAlk', '_ratios', '_impact_item')

_specific_groups = {'SVFA': ('SAc', 'SProp'),
                    'XStor': ('XOHO_PHA', 'XGAO_PHA', 'XPAO_PHA', 
                              'XGAO_Gly', 'XPAO_Gly'),
                    'XANO': ('XAOO', 'XNOO'),
                    'XBio': ('XOHO', 'XAOO', 'XNOO', 'XAMO', 'XPAO', 
                             'XMEOLO', 'XACO', 'XHMO', 'XPRO', 'XFO'),
                    'SNOx': ('SNO2', 'SNO3'),
                    'XPAO_PP': ('XPAO_PP_Lo', 'XPAO_PP_Hi'),
                    'TKN': ()}

_default_ratios = {'iHi_XPAOPP': 0.5,
                   'iCB_XCB': 0.15,
                   'iBAP_CB': 0.,
                   'iUAP_CB': 0.,
                   'iCUInf_XCUInf': 0.,
                   'iSUInf_SU': 1.,
                   'iXUOHOE_XUE': None,}


vol_unit = auom('L/hr')
conc_unit = auom('mg/L')


# %%

# =============================================================================
# Define the WasteStream class
# =============================================================================

@utils.registered(ticket_name='ws')
class WasteStream(Stream):
    '''
    A subclass of the Stream object in the thermosteam [1]_ package with additional
    attributes and methods for waste treatment.
    
    Reference documents
    -------------------
    .. [1] `thermosteam.Stream <https://thermosteam.readthedocs.io/en/latest/Stream.html>`_
    
    '''
    
    __slots__ = (*Stream.__slots__, *_ws_specific_slots)
    _default_ratios = _default_ratios

<<<<<<< HEAD

=======
>>>>>>> b6abc3ae
    def __init__(self, ID='', flow=(), phase='l', T=298.15, P=101325.,
                 units='kg/hr', price=0., thermo=None, 
                 pH=7., SAlk=2.5, COD=None, BOD=None, uBOD=None,
                 TC=None, TOC=None, TN=None, TKN=None, TP=None, TK=None,
                 TMg=None, TCa=None, dry_mass=None, charge=None, ratios=None,
                 ThOD=None, cnBOD=None, impact_item=None, **chemical_flows):
        
        super().__init__(ID=ID, flow=flow, phase=phase, T=T, P=P,
                         units=units, price=price, thermo=thermo, **chemical_flows)
        self._init_ws(pH, SAlk, COD, BOD, uBOD, TC, TOC, TN, TKN,
                      TP, TK, TMg, TCa, ThOD, cnBOD, dry_mass, charge, ratios,
                      impact_item)

    def _init_ws(self, pH=7., SAlk=None, COD=None, BOD=None,
                  uBOD=None, TC=None, TOC=None, TN=None, TKN=None,
                  TP=None, TK=None, TMg=None, TCa=None, ThOD=None, cnBOD=None,
                  dry_mass=None, charge=None, ratios=None, impact_item=None):

        self._pH = pH
        self._SAlk = SAlk
        self._COD = COD
        self._BOD = BOD
        self._uBOD = uBOD
        self._TC = TC
        self._TOC = TOC
        self._TN = TN
        self._TKN = TKN
        self._TP = TP
        self._TK = TK
        self._TMg = TMg
        self._TCa = TCa
        self._ThOD = ThOD
        self._cnBOD = cnBOD
        self._dry_mass = dry_mass
        self._charge = charge
        self._ratios = ratios
        if impact_item:
            impact_item._linked_stream = self
        self._impact_item = impact_item

    
    def show(self, T='K', P='Pa', flow='g/hr', composition=False, N=15,
             stream_info=True, details=True):
        '''
        Print WasteStream information.

        Parameters
        ----------
        T : str, optional
            The unit for temperature. The default is 'K'.
        P : float, optional
            The unit for pressure. The default is 'Pa'.
        flow : str, optional
            The unit for the flow. The default is 'kg/hr'.
        composition : bool, optional
            Whether to show flow information of different Component objects in
            the WasteStream as a percentage. The default is False.
        N : int, optional
            Number of Component objects to print out, when left as None,
            the number depends on the default of thermosteam. The default is 15.
        stream_info : bool, optional
            Whether to print Stream-specific information. The default is True.
        details : bool, optional
            Whether to show the all composite variables of the WasteStream. The default is True.

        '''

        info = ''
        # Stream-related specifications
        if stream_info:
            super().show(T, P, flow, composition, N)
        else:
            info += self._basic_info()
            display_units = self.display_units
            T_units = T or display_units.T
            P_units = P or display_units.P
            info += self._info_phaseTP(self.phase, T_units, P_units)
        info += self._wastestream_info(details=details)
        print(info)
        
    _ipython_display_ = show
    
    
    def _wastestream_info(self, details=True):
        _ws_info = '\n WasteStream-specific properties:'
        # Wastewater-related properties are not relevant for gas or solids
        if self.phase != 'l':
            _ws_info += ' None for non-liquid WasteStreams'
        elif self.F_mass == 0:
            _ws_info += ' None for empty WasteStreams'
        else:
            _ws_info += '\n'
            # Only non-zero properties are shown
            _ws_info += int(bool(self.pH))*f'  pH         : {self.pH:.1f}\n'
            _ws_info += int(bool(self.SAlk))*f'  Alkalinity : {self.SAlk:.1f} mg/L\n'
            if details:
                _ws_info += int(bool(self.COD))   *f'  COD        : {self.COD:.1f} mg/L\n'
                _ws_info += int(bool(self.BOD))   *f'  BOD        : {self.BOD:.1f} mg/L\n'
                _ws_info += int(bool(self.TC))    *f'  TC         : {self.TC:.1f} mg/L\n'
                _ws_info += int(bool(self.TOC))   *f'  TOC        : {self.TOC:.1f} mg/L\n'
                _ws_info += int(bool(self.TN))    *f'  TN         : {self.TN:.1f} mg/L\n'
                _ws_info += int(bool(self.TKN))   *f'  TKN        : {self.TKN:.1f} mg/L\n'
                _ws_info += int(bool(self.TP))    *f'  TP         : {self.TP:.1f} mg/L\n'
                _ws_info += int(bool(self.TK))    *f'  TK         : {self.TK:.1f} mg/L\n'
                # _ws_info += int(bool(self.charge))*f'  charge     : {self.charge:.1f} mmol/L\n'
            else:
                _ws_info += '  ...\n'
            
        return _ws_info

    @property
    def components(self):
        return self.chemicals

    @property
    def ratios(self):
        '''
        The ratios used for estimating WasteStream composition based on user input upon initialization.
        Only meaningful for creating a WasteStream object from scratch.
        If not used or specified, default as None.
        '''
        return self._ratios
    @ratios.setter
    def ratios(self, ratios):
        r = self._ratios or WasteStream._default_ratios
        for name, ratio in ratios.items():
            if name not in r.keys():
                raise ValueError(f"Cannot identify ratio named '{name}'."
                                 f"Must be one of {r.keys()}")
            elif isinstance(ratio, (int, float)) and (ratio > 1 or ratio < 0):
                raise ValueError(f"ratio {name}: {ratio} is out of range [0,1].")
            r[name] = ratio
        self._ratios = r

    def composite(self, variable, subgroup=None, particle_size=None, 
                  degradability=None, organic=None, volatile=None,
                  specification=None):
        
        """
        Calculate any composite variable by specifications.

        Parameters
        ----------
        variable : str
            The composite variable to calculate. One of the followings:
                ('COD', 'BOD5', 'BOD', 'uBOD', 'NOD', 'ThOD', 'cnBOD',
                'C', 'N', 'P', 'K', 'Mg', 'Ca', 
                'solids', 'charge').
        subgroup : CompiledComponents, optional
            A subgroup of CompiledComponents. The default is None.
        particle_size : 'g', 's', 'c', or 'x', optional 
            Dissolved gas ('g'), soluble ('s'), colloidal ('c'), particulate ('x'). 
            The default is None.
        degradability : 'rb', 'sb', 'b' or 'u', optional
            Readily biodegradable ('rb'), slowly biodegradable ('sb'), 
            biodegradable ('b'), or undegradable ('u'). The default is None.
        organic : bool, optional
            Organic (True) or inorganic (False). The default is None.
        volatile : bool, optional
            Volatile (True) or involatile (False). The default is None.
        specification : str, optional
            One of ('SVFA', 'XStor', 'XANO', 'XBio', 'SNOx', 'XPAO_PP', 'TKN'). 
            The default is None.

        Returns
        -------
        value : float
            The estimated value of the composite variable, in [mg/L] or [mmol/L] (for "Charge").

        """
        _get = getattr
        if self.F_vol == 0.:
            return 0.
        
        if variable not in _defined_composite_vars:
            raise KeyError(f"Undefined composite variable {variable},"
                           f"Must be one of {_defined_composite_vars}.")            
        
        #!!! assuming it's a liquid WasteStream
        #TODO: deal with units
        if subgroup:
            cmps = subgroup
            
        else:
            cmps = self.components

        IDs = list(cmps.IDs)            
        if 'H2O' in IDs: IDs.remove('H2O')

        if specification:
            if specification == 'TKN': 
                IDs = [ID for ID in IDs if ID not in ('SN2','SNO2','SNO3')]
            elif specification not in _specific_groups.keys():
                raise KeyError(f"Undefined specification {specification}."
                               f"Must be one of {_specific_groups.keys()}."
                               "Or, try defining 'subgroup'.")
            else: 
                IDs = [ID for ID in IDs if ID in _specific_groups[specification]]
                
        IDs = tuple(IDs)
        cmps = cmps.subgroup(IDs)
        cmp_c = self.imass[IDs]/self.F_vol*1e3      #[mg/L]
        exclude_gas = _get(cmps, 's')+_get(cmps, 'c')+_get(cmps, 'x')        
        
        if variable == 'COD': 
            var = cmps.i_COD * cmp_c * exclude_gas
        elif variable == 'uBOD': 
            var = cmps.i_COD * cmps.f_uBOD_COD * cmp_c * exclude_gas
        elif variable in ('BOD5', 'BOD'): 
            var = cmps.i_COD * cmps.f_BOD5_COD * cmp_c * exclude_gas
        elif variable == 'NOD':
            var = cmps.i_NOD * cmp_c * exclude_gas
        elif variable == 'ThOD':
            var = (cmps.i_NOD + cmps.i_COD) * cmp_c
        elif variable == 'cnBOD':
            var = (cmps.i_NOD + cmps.i_COD * cmps.f_BOD5_COD) * cmp_c * exclude_gas
        elif variable == 'C':
            var = cmps.i_C * cmp_c
        elif variable == 'N':
            var = cmps.i_N * cmp_c * exclude_gas
        elif variable == 'P':
            var = cmps.i_P * cmp_c
        elif variable == 'K':
            var = cmps.i_K * cmp_c
        elif variable == 'Mg':
            var = cmps.i_Mg * cmp_c
        elif variable == 'Ca':
            var = cmps.i_Ca * cmp_c
        elif variable == 'solids':
            var = cmps.i_mass * cmp_c * exclude_gas
            if volatile != None:
                if volatile: var *= cmps.f_Vmass_Totmass
                else: var *= 1-cmps.f_Vmass_Totmass
        else:
            var = cmps.i_charge * cmp_c
        
        dummy = np.ones(len(cmp_c))
        if particle_size:
            if particle_size == 'g': 
                dummy *= 1-exclude_gas
            else:
                dummy *= _get(cmps, particle_size)
        
        if degradability:
            if degradability == 'u': dummy *= 1-_get(cmps, 'b')
            elif degradability == 'b': dummy *= _get(cmps, 'b')
            elif degradability == 'rb': dummy *= _get(cmps, 'rb')
            else: dummy *= _get(cmps, 'b')-_get(cmps, 'rb')

        if organic != None:
            if organic: dummy *= _get(cmps, 'org')
            else: dummy *= 1-_get(cmps, 'org')
        
        return (dummy*var).sum()

    
    @property
    def impact_item(self):
        '''[StreamImpactItem] StreamImpactItem this WasteStream is linked to.'''
        return self._impact_item
    @impact_item.setter
    def impact_item(self, i):
        self._impact_item = i
        if i:
            try: i.linked_stream = self
            except: breakpoint()

    
    def _liq_sol_properties(self, prop, value):
        if self.phase != 'g':
            return getattr(self, '_'+prop) or value
        else:
            raise AttributeError(f'{self.phase} phase WasteStream does not have {prop}.')
    
    #!!! Add some document
    @property
    def pH(self):
        return self._liq_sol_properties('pH', 7.)

    @property
    def SAlk(self):
        '''[float] Alkalinity in meq/L (or mmol HCO3-/L). Assumed to be mainly bicarbonate.'''
        return self._liq_sol_properties('SAlk', 0.)

    @property
    def COD(self):
        '''[float] Chemical oxygen demand in mg/L.'''
        return self._liq_sol_properties('COD', self.composite('COD'))

    @property    
    def BOD(self):
        '''[float] Biochemical oxygen demand in mg/L. Same as BOD5.'''
        return self._liq_sol_properties('BOD', self.composite('BOD'))

    @property    
    def BOD5(self):
        '''[float] 5-day biochemical oxygen demand, in mg/L. Same as BOD.'''
        return self.BOD

    @property    
    def uBOD(self):
        '''[float] Ultimate biochemical oxygen demand, in mg/L.'''
        return self._liq_sol_properties('uBOD', self.composite('uBOD'))

    @property    
    def cnBOD(self):
        '''[float] Carbonaceous nitrogenous BOD, in mg/L. Biochemical oxygen demand including nitrification.'''
        return self._liq_sol_properties('cnBOD', self.composite('cnBOD'))

    @property    
    def ThOD(self):
        '''[float] Theoretical oxygen demand, in mg/L.'''
        return self._liq_sol_properties('ThOD', self.composite('ThOD'))
    
    #!!! Maybe include C_frac, etc. to calculate C_mass/F_mass - valid for all phases
    # Or a function to calculate it?
    @property
    def TC(self):
        '''[float] Total carbon, in mg/L.'''
        return self._liq_sol_properties('TC', self.composite('C'))
    
    @property
    def TOC(self):
        '''[float] Total organic carbon, in mg/L.'''
        return self._liq_sol_properties('TOC', self.composite('C', organic=True))
        
    @property
    def TN(self):
        '''[float] Total nitrogen, in mg/L.'''
        return self._liq_sol_properties('TN', self.composite('N'))
    
    @property
    def TKN(self):
        '''[float] Total Kjeldahl nitrogen, in mg/L.'''
        return self._liq_sol_properties('TKN', self.composite('N', specification='TKN'))
    
    @property
    def TP(self):
        '''[float] Total phosphorus, in mg/L.'''
        return self._liq_sol_properties('TP', self.composite('P'))
    
    @property
    def TK(self):
        '''[float] Total potassium, in mg/L.'''
        return self._liq_sol_properties('TK', self.composite('K'))
    
    @property
    def TMg(self):
        '''[float] Total magnesium, in mg/L.'''
        return self._liq_sol_properties('TMg', self.composite('Mg'))
    
    @property
    def TCa(self):
        '''[float] Total calcium, in mg/L.'''
        return self._liq_sol_properties('TCa', self.composite('Ca'))
    
    @property
    def dry_mass(self):
        '''[float] Total solids, dry mass of dissolved and suspended solids, in mg/L.'''
        return self._liq_sol_properties('solids', self.composite('solids'))
    
    # TODO: calibrate Charge when weak acids are involved
    # @property
    # def charge(self):
    #     return self._liq_sol_properties('charge', self.composite('charge'))
    

    def copy(self, ID=None):
        new = super().copy()
        new._init_ws()
        for slot in _ws_specific_slots:
            value = getattr(self, slot)
            if slot == '_impact_item' and value:
                value.copy(new_stream=self)
            else:
                setattr(new, slot, utils.copy_maybe(value))
        return new
    __copy__ = copy

    def copy_like(self, other):
        Stream.copy_like(self, other)
        for slot in _ws_specific_slots:
            value = getattr(other, slot)
            setattr(self, slot, value)
    
    def copy_flow(self, other, IDs=..., *, remove=False, exclude=False, if_copy_ws=False):
        #!!! How to inherit the Stream copy_flow function?
        # Stream.copy_flow(self, other, IDs, remove, exclude)

        chemicals = self.chemicals
        mol = other.mol
        if exclude:
            IDs = chemicals.get_index(IDs)
            index = np.ones(chemicals.size, dtype=bool)
            index[IDs] = False
        else:
            index = chemicals.get_index(IDs)
        
        self.mol[index] = mol[index]
        if remove: 
            if isinstance(other, MultiStream):
                other.imol.data[:, index] = 0
            else:
                mol[index] = 0

        if if_copy_ws:
            for slot in _ws_specific_slots:
                value = getattr(other, slot)
                setattr(self, slot, value)

    def mix_from(self, others):
        Stream.mix_from(self, others)
        for slot in _ws_specific_slots:
            #!!! This need reviewing, might not be good to calculate some
            # attributes like pH
            try: tot = sum(float(getattr(i, slot))*i.F_vol for i in others)
            except: continue
            if tot == 0.:
                setattr(self, slot, None)
            else:
                setattr(self, slot, tot/self.F_vol)


    def get_TDS(self, include_colloidal=True):
        '''
        Total dissolved solids (TDS).

        Parameters
        ----------
        include_colloidal : bool, optional
            Whether to include colloidal components as TDS. The default is True.

        Returns
        -------
        TDS : float
            In mg/L.

        '''
        TDS = self.composite('solids', particle_size='s')
        if include_colloidal:
            TDS += self.composite('solids', particle_size='c')
        return TDS
    
    def get_TSS(self, include_colloidal=False):
        '''
        Total suspended solids (TSS).

        Parameters
        ----------
        include_colloidal : bool, optional
            Whether to include colloidal components as TSS. The default is False.

        Returns
        -------
        TSS : float
            In mg/L.

        '''
        TSS = self.composite('solids', particle_size='x')
        if include_colloidal:
            TSS += self.composite('solids', particle_size='c')        
        return TSS
    
    def get_VSS(self, include_colloidal=False):
        '''[float] Volatile suspended solids, in mg/L.'''
        VSS = self.composite('solids', particle_size='x', volatile=True)
        if include_colloidal:
            VSS += self.composite('solids', particle_size='c', volatile=True)        
        return VSS        
    
    def get_ISS(self):
        '''[float] Inorganic/involatile suspended solids, in mg/L.'''
        return self.composite('solids', particle_size='x', volatile=False)


    @classmethod
    def codstates_inf_model(cls, ID, flow_tot=0., units = ('L/hr', 'mg/L'), 
                            phase='l', T=298.15, P=101325., price=0., thermo=None, 
                            pH=7., SAlk=10., ratios=None, 
                            COD=430., TKN=40., TP=10., iVSS_TSS=0.75, iSNH_STKN=0.9,
                            SNH4=25., SNO2=0., SNO3=0., SPO4=8., 
                            SCa=140., SMg=50., SK=28., SCAT=3., SAN=12., SN2=18., 
                            frSUInf=0.05, frSF=0.2, frXCUInf=0.13, 
                            frSUE=0., frSCH3OH=0., frSAc=0., frSProp=0., 
                            frXOHO=0., frXAOO=0., frXNOO=0., frXAMO=0., frXPAO=0., 
                            frXPRO=0., frXACO=0., frXHMO=0., frXMEOLO=0., frXFO=0.,
                            frXOHO_PHA=0., frXGAO_PHA=0., frXPAO_PHA=0., 
                            frXGAO_Gly=0., frXPAO_Gly=0., frXU_OHO_E=0., frXU_PAO_E=0.,
                            XFePO4=0., XAlPO4=0., XFeOH=0., XAlOH=0., 
                            XMAP=0., XHAP=0., XHDP=0., XPAO_PP=0., 
                            XMgCO3=0., XCaCO3=0., DO=0., SH2=0., SCH4=0.):
        
           
        cmps = Components.load_default(default_compile=True)
        bst.settings.set_thermo(cmps)
        
        cmp_dct = dict.fromkeys(cmps.IDs, 0.)

        new = cls(ID=ID, phase=phase, T=T, P=P, units='kg/hr', price=price, 
                  thermo=thermo, pH=pH, SAlk=SAlk)

        if ratios: new.ratios = ratios
        else: new.ratios = WasteStream._default_ratios
        r = new._ratios

        #************ user-defined states **************        
        cmp_dct['SH2'] = SH2
        cmp_dct['SCH4'] = SCH4
        cmp_dct['SN2'] = SN2
        cmp_dct['SO2'] = DO
        cmp_dct['SNH4'] = SNH4
        cmp_dct['SNO2'] = SNO2
        cmp_dct['SNO3'] = SNO3
        cmp_dct['SPO4'] = SPO4
        cmp_dct['SCO3'] = SAlk * 12 * conc_unit.conversion_factor(units[1])             # 1 meq/L SAlk ~ 1 mmol/L HCO3- ~ 12 mg C/L (12 mg C/mmol HCO3-)
        cmp_dct['SCa'] = SCa
        cmp_dct['SMg'] = SMg
        cmp_dct['SK'] = SK
        cmp_dct['XMAP'] = XMAP
        cmp_dct['XHAP'] = XHAP
        cmp_dct['XHDP'] = XHDP
        cmp_dct['XFePO4'] = XFePO4
        cmp_dct['XAlPO4'] = XAlPO4
        cmp_dct['XFeOH'] = XFeOH
        cmp_dct['XAlOH'] = XAlOH
        cmp_dct['XMgCO3'] = XMgCO3
        cmp_dct['XCaCO3'] = XCaCO3
        cmp_dct['SCAT'] = SCAT
        cmp_dct['SAN'] = SAN
        
        #************ organic components **************
        cmp_dct['SCH3OH'] = COD * frSCH3OH
        cmp_dct['SAc'] = COD * frSAc
        cmp_dct['SProp'] = COD * frSProp
        cmp_dct['SF'] = COD * frSF
        cmp_dct['SU_Inf'] = COD * frSUInf
        cmp_dct['SU_E'] = COD * frSUE
        
        SOrg = sum([v for k,v in cmp_dct.items() if k in ('SCH3OH','SAc','SProp','SF','SU_Inf','SU_E')])
        
        XCU_Inf = COD * frXCUInf
        cmp_dct['CU_Inf'] = XCU_Inf * r['iCUInf_XCUInf']
        cmp_dct['XU_Inf'] = XCU_Inf * (1 - r['iCUInf_XCUInf'])
        
        cmp_dct['XOHO'] = COD * frXOHO
        cmp_dct['XAOO'] = COD * frXAOO
        cmp_dct['XNOO'] = COD * frXNOO
        cmp_dct['XAMO'] = COD * frXAMO
        cmp_dct['XPAO'] = COD * frXPAO
        cmp_dct['XACO'] = COD * frXACO
        cmp_dct['XHMO'] = COD * frXHMO
        cmp_dct['XPRO'] = COD * frXPRO
        cmp_dct['XMEOLO'] = COD * frXMEOLO
        cmp_dct['XFO'] = COD * frXFO
        
        XBio = sum([v for k,v in cmp_dct.items() if k.startswith('x') and k.endswith('O')])
        
        cmp_dct['XOHO_PHA'] = COD * frXOHO_PHA
        cmp_dct['XGAO_PHA'] = COD * frXGAO_PHA
        cmp_dct['XPAO_PHA'] = COD * frXPAO_PHA
        cmp_dct['XGAO_Gly'] = COD * frXGAO_Gly
        cmp_dct['XPAO_Gly'] = COD * frXPAO_Gly
        
        XStor = sum([v for k,v in cmp_dct.items() if k.endswith(('PHA','Gly'))])
        
        cmp_dct['XU_OHO_E'] = COD * frXU_OHO_E
        cmp_dct['XU_PAO_E'] = COD * frXU_PAO_E
        
        XU_E = cmp_dct['XU_OHO_E'] + cmp_dct['XU_PAO_E']
        
        XCB = COD - SOrg - XCU_Inf - XU_E
        CB = XCB * r['iCB_XCB']
        cmp_dct['CB_BAP'] = CB * r['iBAP_CB']
        cmp_dct['CB_UAP'] = CB * r['iUAP_CB']
        cmp_dct['CB_Subst'] = CB - cmp_dct['CB_BAP'] - cmp_dct['CB_UAP']
        
        cmp_dct['XB_Subst'] = XCB - CB - XBio - XStor
        
        cmp_c = np.asarray([v for v in cmp_dct.values()])
        VSS = (cmp_c * cmps.i_mass * cmps.f_Vmass_Totmass * cmps.x * cmps.org).sum()
        TSS = VSS/iVSS_TSS
        XOrg_ISS = (cmp_c * cmps.i_mass * (1-cmps.f_Vmass_Totmass) * cmps.x * cmps.org).sum()

        del SOrg, XCU_Inf, XBio, XStor, XU_E, XCB, CB
        
        #************ inorganic components **************
        cmp_dct['XPAO_PP_Hi'] = XPAO_PP * r['iHi_XPAOPP']
        cmp_dct['XPAO_PP_Lo'] = XPAO_PP * (1 - r['iHi_XPAOPP'])
        
        ISS = TSS - VSS
        cmp_c = np.asarray([v for v in cmp_dct.values()])
        other_ig_iss = (cmp_c * cmps.i_mass * cmps.x * (1-cmps.org)).sum()
        cmp_dct['XIg_ISS'] = ISS - XOrg_ISS - other_ig_iss
        
        del ISS, VSS, TSS, XOrg_ISS, other_ig_iss, cmp_c
        
        # TODO: calibrate pH, SAlk, SCAT, SAN
        bad_vars = {k:v for k,v in cmp_dct.items() if v<0}
        if len(bad_vars) > 0:
            raise ValueError(f"The following state variable(s) was found negative: {bad_vars}.")
        
        del bad_vars
        
        #************ calibrate XB_subst, SF's N, P content *************
        if SNH4 > 0 and cmp_dct['SF'] > 0:
            SFi_N = _calib_SF_iN(cmps, cmp_dct, SNH4/iSNH_STKN)
        XB_Substi_N = _calib_XBsub_iN(cmps, cmp_dct, TKN - SNH4/iSNH_STKN)
        XB_Substi_P = _calib_XBsub_iP(cmps, cmp_dct, TP)
        
        #************ convert concentrations to flow rates *************
        flow_tot /= vol_unit.conversion_factor(units[0])
        factor = conc_unit.conversion_factor(units[1])
            
        cmp_dct = {k:v/factor*flow_tot*1e-6 for k,v in cmp_dct.items()}       # [mg/L]*[L/hr]*1e-6[kg/mg] = [kg/hr]
        dwt = sum(cmp_dct.values())         # dry weight
        
        den = 1
        i = 0
        while True:
            den0 = den
            cmp_dct['H2O'] = flow_tot*den0 - dwt
            new = cls(ID=ID, phase=phase, T=T, P=P, units='kg/hr', price=price, 
                      thermo=thermo, pH=pH, SAlk=SAlk, **cmp_dct)
            den = flow_tot*den0/(new.F_vol*1e3)            
            i += 1
            if abs(den-den0) <= 1e-3: break
            if i > 50: raise ValueError('Density calculation failed to converge within 50 iterations.')
        
        new.components.SF.i_N = SFi_N
        new.components.XB_Subst.i_N = XB_Substi_N
        new.components.XB_Subst.i_P = XB_Substi_P
        
        return new


    @classmethod
    def codbased_inf_model(cls, ID, flow_tot=0., units = ('L/hr', 'mg/L'), 
                           phase='l', T=298.15, P=101325., price=0., thermo=None, 
                           pH=7., SAlk=10., ratios=None, 
                           COD=430., TKN=40., TP=10., iVSS_TSS=0.75, iSNH_STKN=0.9,
                           iSCOD_COD=0.25, iSBOD_SCOD=0.50, iBOD_COD=0.58,
                           SNH4=25., SNO2=0., SNO3=0., SPO4=8., 
                           SCa=140., SMg=50., SK=28., SCAT=3., SAN=12., SN2=18., 
                           CB=40., SCH3OH=0., SAc=0., SProp=0., 
                           XOHO_PHA=0., XGAO_PHA=0., XPAO_PHA=0., 
                           XGAO_Gly=0., XPAO_Gly=0., XU_OHO_E=0., XU_PAO_E=0.,
                           XOHO=0., XAOO=0., XNOO=0., XAMO=0., XPAO=0., 
                           XPRO=0., XACO=0., XHMO=0., XMEOLO=0., XFO=0.,
                           XFePO4=0., XAlPO4=0., XFeOH=0., XAlOH=0., 
                           XMAP=0., XHAP=0., XHDP=0., XPAO_PP=0., 
                           XMgCO3=0., XCaCO3=0., DO=0., SH2=0., SCH4=0.):
        
           
        cmps = Components.load_default(default_compile=True)
        bst.settings.set_thermo(cmps)
        
        cmp_dct = dict.fromkeys(cmps.IDs, 0.)

        new = cls(ID=ID, phase=phase, T=T, P=P, units='kg/hr', price=price, 
                  thermo=thermo, pH=pH, SAlk=SAlk)

        if ratios: new.ratios = ratios
        else: new.ratios = WasteStream._default_ratios
        r = new._ratios

        #************ user-defined inorganic states **************        
        cmp_dct['SH2'] = SH2
        cmp_dct['SCH4'] = SCH4
        cmp_dct['SN2'] = SN2
        cmp_dct['SO2'] = DO
        cmp_dct['SNH4'] = SNH4
        cmp_dct['SNO2'] = SNO2
        cmp_dct['SNO3'] = SNO3
        cmp_dct['SPO4'] = SPO4
        cmp_dct['SCO3'] = SAlk * 12 * conc_unit.conversion_factor(units[1])       # 1 meq/L SAlk ~ 1 mmol/L HCO3- ~ 12 mg C/L (12 mg C/mmol HCO3-)
        cmp_dct['SCa'] = SCa
        cmp_dct['SMg'] = SMg
        cmp_dct['SK'] = SK
        cmp_dct['XMAP'] = XMAP
        cmp_dct['XHAP'] = XHAP
        cmp_dct['XHDP'] = XHDP
        cmp_dct['XFePO4'] = XFePO4
        cmp_dct['XAlPO4'] = XAlPO4
        cmp_dct['XFeOH'] = XFeOH
        cmp_dct['XAlOH'] = XAlOH
        cmp_dct['XMgCO3'] = XMgCO3
        cmp_dct['XCaCO3'] = XCaCO3
        cmp_dct['SCAT'] = SCAT
        cmp_dct['SAN'] = SAN
        
        #************ organic components **************
        sCOD = COD * iSCOD_COD
        sBOD = sCOD * iSBOD_SCOD
        cmp_dct['SCH3OH'] = SCH3OH
        cmp_dct['SAc'] = SAc
        cmp_dct['SProp'] = SProp
        
        cmp_c = np.asarray([v for v in cmp_dct.values()])
        other_sBOD = (cmp_c * cmps.s * cmps.org * cmps.f_BOD5_COD).sum()
        cmp_dct['SF'] = (sBOD - other_sBOD)/cmps.SF.f_BOD5_COD
        
        cmp_c = np.asarray([v for v in cmp_dct.values()])        
        SU = sCOD - (cmp_c * cmps.s * cmps.org).sum()
        cmp_dct['SU_Inf'] = SU * r['iSUInf_SU']
        cmp_dct['SU_E'] = SU - cmp_dct['SU_Inf']
        
        cmp_dct['CB_BAP'] = CB * r['iBAP_CB']
        cmp_dct['CB_UAP'] = CB * r['iUAP_CB']
        cmp_dct['CB_Subst'] = CB - cmp_dct['CB_BAP'] - cmp_dct['CB_UAP']

        XCB = CB/r['iCB_XCB']
        XCU = COD - sCOD - XCB
        cmp_dct['XU_OHO_E'] = XU_OHO_E
        cmp_dct['XU_PAO_E'] = XU_PAO_E
        
        XCU_Inf = XCU - XU_OHO_E - XU_PAO_E
        cmp_dct['CU_Inf'] = XCU_Inf * r['iCUInf_XCUInf']
        cmp_dct['XU_Inf'] = XCU_Inf * (1 - r['iCUInf_XCUInf'])
        
        cmp_dct['XOHO'] = XOHO
        cmp_dct['XAOO'] = XAOO
        cmp_dct['XNOO'] = XNOO
        cmp_dct['XAMO'] = XAMO
        cmp_dct['XPAO'] = XPAO
        cmp_dct['XACO'] = XACO
        cmp_dct['XHMO'] = XHMO
        cmp_dct['XPRO'] = XPRO
        cmp_dct['XMEOLO'] = XMEOLO
        cmp_dct['XFO'] = XFO
        cmp_dct['XOHO_PHA'] = XOHO_PHA
        cmp_dct['XGAO_PHA'] = XGAO_PHA
        cmp_dct['XPAO_PHA'] = XPAO_PHA
        cmp_dct['XGAO_Gly'] = XGAO_Gly
        cmp_dct['XPAO_Gly'] = XPAO_Gly
                
        cmp_c = np.asarray([v for v in cmp_dct.values()])
        cmp_dct['XB_Subst'] = COD - (cmp_c * cmps.org * (cmps.s + cmps.c + cmps.x)).sum()
        
        cmp_c = np.asarray([v for v in cmp_dct.values()])
        VSS = (cmp_c * cmps.i_mass * cmps.f_Vmass_Totmass * cmps.x * cmps.org).sum()
        TSS = VSS/iVSS_TSS
        XOrg_ISS = (cmp_c * cmps.i_mass * (1-cmps.f_Vmass_Totmass) * cmps.x * cmps.org).sum()

        del sCOD, sBOD, other_sBOD, SU, XCU, XCB, XCU_Inf
        
        #************ inorganic components **************
        cmp_dct['XPAO_PP_Hi'] = XPAO_PP * r['iHi_XPAOPP']
        cmp_dct['XPAO_PP_Lo'] = XPAO_PP * (1 - r['iHi_XPAOPP'])
        
        ISS = TSS - VSS
        cmp_c = np.asarray([v for v in cmp_dct.values()])
        other_ig_iss = (cmp_c * cmps.i_mass * cmps.x * (1-cmps.org)).sum()
        cmp_dct['XIg_ISS'] = ISS - XOrg_ISS - other_ig_iss
        
        del ISS, VSS, TSS, XOrg_ISS, other_ig_iss, cmp_c
        
        # TODO: calibrate pH, SAlk, SCAT, SAN
        bad_vars = {k:v for k,v in cmp_dct.items() if v<0}
        if len(bad_vars) > 0:
            raise ValueError(f"The following state variable(s) was found negative: {bad_vars}.")
        
        del bad_vars
        
        #************ calibrate XB_subst, SF's N, P content *************
        if SNH4 > 0 and cmp_dct['SF'] > 0:
            SFi_N = _calib_SF_iN(cmps, cmp_dct, SNH4/iSNH_STKN)
        XB_Substi_N = _calib_XBsub_iN(cmps, cmp_dct, TKN - SNH4/iSNH_STKN)
        XB_Substi_P = _calib_XBsub_iP(cmps, cmp_dct, TP)
        
        BOD = COD * iBOD_COD
        sub_IDs = ('XB_Subst', 'XOHO_PHA', 'XGAO_PHA', 'XPAO_PHA', 'XGAO_Gly', 'XPAO_Gly')
        fbodtocod_sub = _calib_XBsub_fBODCOD(cmps, cmp_dct, sub_IDs, BOD)
        
        #************ convert concentrations to flow rates *************
        flow_tot /= vol_unit.conversion_factor(units[0])
        factor = conc_unit.conversion_factor(units[1])
            
        cmp_dct = {k:v/factor*flow_tot*1e-6 for k,v in cmp_dct.items()}       # [mg/L]*[L/hr]*1e-6[kg/mg] = [kg/hr]
        dwt = sum(cmp_dct.values())
        
        den = 1
        i = 0
        while True:
            den0 = den
            cmp_dct['H2O'] = flow_tot*den0 - dwt
            new = cls(ID=ID, phase=phase, T=T, P=P, units='kg/hr', price=price, 
                      thermo=thermo, pH=pH, SAlk=SAlk, **cmp_dct)
            den = flow_tot*den0/(new.F_vol*1e3)            
            i += 1
            if abs(den-den0) <= 1e-3: break
            if i > 50: raise ValueError('Density calculation failed to converge within 50 iterations.')

        new.components.SF.i_N = SFi_N
        new.components.XB_Subst.i_N = XB_Substi_N
        new.components.XB_Subst.i_P = XB_Substi_P
        for i in sub_IDs: new.components[i].f_BOD5_COD = fbodtocod_sub
        
        return new


    @classmethod
    def bodbased_inf_model(cls, ID, flow_tot=0., units = ('L/hr', 'mg/L'), 
                           phase='l', T=298.15, P=101325., price=0., thermo=None, 
                           pH=7., SAlk=10., ratios=None, 
                           BOD=250., TKN=40., TP=10., iVSS_TSS=0.75, iSNH_STKN=0.9,
                           iSBOD_BOD=0.25, iSBOD_SCOD=0.50, iBOD_COD=0.58,
                           SN2=18., SNH4=25., SNO2=0., SNO3=0., SPO4=8., 
                           SCa=140., SMg=50., SK=28., SCAT=3., SAN=12.,  
                           CB=40., SCH3OH=0., SAc=0., SProp=0., 
                           XOHO_PHA=0., XGAO_PHA=0., XPAO_PHA=0., 
                           XGAO_Gly=0., XPAO_Gly=0., XU_OHO_E=0., XU_PAO_E=0.,
                           XOHO=0., XAOO=0., XNOO=0., XAMO=0., XPAO=0., 
                           XPRO=0., XACO=0., XHMO=0., XMEOLO=0., XFO=0.,
                           XFePO4=0., XAlPO4=0., XFeOH=0., XAlOH=0., 
                           XMAP=0., XHAP=0., XHDP=0., XPAO_PP=0., 
                           XMgCO3=0., XCaCO3=0., DO=0., SH2=0., SCH4=0.):
        
           
        cmps = Components.load_default(default_compile=True)
        bst.settings.set_thermo(cmps)
        
        cmp_dct = dict.fromkeys(cmps.IDs, 0.)

        new = cls(ID=ID, phase=phase, T=T, P=P, units='kg/hr', price=price, 
                  thermo=thermo, pH=pH, SAlk=SAlk)

        if ratios: new.ratios = ratios
        else: new.ratios = WasteStream._default_ratios
        r = new._ratios

        #************ user-defined inorganic states **************        
        cmp_dct['SH2'] = SH2
        cmp_dct['SCH4'] = SCH4
        cmp_dct['SN2'] = SN2
        cmp_dct['SO2'] = DO
        cmp_dct['SNH4'] = SNH4
        cmp_dct['SNO2'] = SNO2
        cmp_dct['SNO3'] = SNO3
        cmp_dct['SPO4'] = SPO4
        cmp_dct['SCO3'] = SAlk * 12 * conc_unit.conversion_factor(units[1])       # 1 meq/L SAlk ~ 1 mmol/L HCO3- ~ 12 mg C/L (12 mg C/mmol HCO3-)
        cmp_dct['SCa'] = SCa
        cmp_dct['SMg'] = SMg
        cmp_dct['SK'] = SK
        cmp_dct['XMAP'] = XMAP
        cmp_dct['XHAP'] = XHAP
        cmp_dct['XHDP'] = XHDP
        cmp_dct['XFePO4'] = XFePO4
        cmp_dct['XAlPO4'] = XAlPO4
        cmp_dct['XFeOH'] = XFeOH
        cmp_dct['XAlOH'] = XAlOH
        cmp_dct['XMgCO3'] = XMgCO3
        cmp_dct['XCaCO3'] = XCaCO3
        cmp_dct['SCAT'] = SCAT
        cmp_dct['SAN'] = SAN
        
        #************ organic components **************
        COD = BOD / iBOD_COD
        sBOD = BOD * iSBOD_BOD
        cmp_dct['SCH3OH'] = SCH3OH
        cmp_dct['SAc'] = SAc
        cmp_dct['SProp'] = SProp
        
        cmp_c = np.asarray([v for v in cmp_dct.values()])
        other_sBOD = (cmp_c * cmps.s * cmps.org * cmps.f_BOD5_COD).sum()
        cmp_dct['SF'] = (sBOD - other_sBOD)/cmps.SF.f_BOD5_COD
        
        sCOD = sBOD / iSBOD_SCOD
        cmp_c = np.asarray([v for v in cmp_dct.values()])        
        SU = sCOD - (cmp_c * cmps.s * cmps.org).sum()
        cmp_dct['SU_Inf'] = SU * r['iSUInf_SU']
        cmp_dct['SU_E'] = SU - cmp_dct['SU_Inf']
        
        cmp_dct['CB_BAP'] = CB * r['iBAP_CB']
        cmp_dct['CB_UAP'] = CB * r['iUAP_CB']
        cmp_dct['CB_Subst'] = CB - cmp_dct['CB_BAP'] - cmp_dct['CB_UAP']

        XCB = CB/r['iCB_XCB']
        XCU = COD - sCOD - XCB
        cmp_dct['XU_OHO_E'] = XU_OHO_E
        cmp_dct['XU_PAO_E'] = XU_PAO_E
        
        XCU_Inf = XCU - XU_OHO_E - XU_PAO_E
        cmp_dct['CU_Inf'] = XCU_Inf * r['iCUInf_XCUInf']
        cmp_dct['XU_Inf'] = XCU_Inf * (1 - r['iCUInf_XCUInf'])
        
        cmp_dct['XOHO'] = XOHO
        cmp_dct['XAOO'] = XAOO
        cmp_dct['XNOO'] = XNOO
        cmp_dct['XAMO'] = XAMO
        cmp_dct['XPAO'] = XPAO
        cmp_dct['XACO'] = XACO
        cmp_dct['XHMO'] = XHMO
        cmp_dct['XPRO'] = XPRO
        cmp_dct['XMEOLO'] = XMEOLO
        cmp_dct['XFO'] = XFO
        cmp_dct['XOHO_PHA'] = XOHO_PHA
        cmp_dct['XGAO_PHA'] = XGAO_PHA
        cmp_dct['XPAO_PHA'] = XPAO_PHA
        cmp_dct['XGAO_Gly'] = XGAO_Gly
        cmp_dct['XPAO_Gly'] = XPAO_Gly
                
        cmp_c = np.asarray([v for v in cmp_dct.values()])
        cmp_dct['XB_Subst'] = COD - (cmp_c * cmps.org * (cmps.s + cmps.c + cmps.x)).sum()
        
        cmp_c = np.asarray([v for v in cmp_dct.values()])
        VSS = (cmp_c * cmps.i_mass * cmps.f_Vmass_Totmass * cmps.x * cmps.org).sum()
        TSS = VSS/iVSS_TSS
        XOrg_ISS = (cmp_c * cmps.i_mass * (1-cmps.f_Vmass_Totmass) * cmps.x * cmps.org).sum()

        del sCOD, sBOD, other_sBOD, SU, XCU, XCB, XCU_Inf
        
        #************ inorganic components **************
        cmp_dct['XPAO_PP_Hi'] = XPAO_PP * r['iHi_XPAOPP']
        cmp_dct['XPAO_PP_Lo'] = XPAO_PP * (1 - r['iHi_XPAOPP'])
        
        ISS = TSS - VSS
        cmp_c = np.asarray([v for v in cmp_dct.values()])
        other_ig_iss = (cmp_c * cmps.i_mass * cmps.x * (1-cmps.org)).sum()
        cmp_dct['XIg_ISS'] = ISS - XOrg_ISS - other_ig_iss
        
        del ISS, VSS, TSS, XOrg_ISS, other_ig_iss, cmp_c
        
        # TODO: calibrate pH, SAlk, SCAT, SAN
        bad_vars = {k:v for k,v in cmp_dct.items() if v<0}
        if len(bad_vars) > 0:
            raise ValueError(f"The following state variable(s) was found negative: {bad_vars}.")
        
        del bad_vars
        
        #************ calibrate XB_subst, SF's N, P content *************
        if SNH4 > 0 and cmp_dct['SF'] > 0:
            SFi_N = _calib_SF_iN(cmps, cmp_dct, SNH4/iSNH_STKN)
        XB_Substi_N = _calib_XBsub_iN(cmps, cmp_dct, TKN - SNH4/iSNH_STKN)
        XB_Substi_P = _calib_XBsub_iP(cmps, cmp_dct, TP)
        
        BOD = COD * iBOD_COD
        sub_IDs = ('XB_Subst', 'XOHO_PHA', 'XGAO_PHA', 'XPAO_PHA', 'XGAO_Gly', 'XPAO_Gly')
        fbodtocod_sub = _calib_XBsub_fBODCOD(cmps, cmp_dct, sub_IDs, BOD)
        
        #************ convert concentrations to flow rates *************
        flow_tot /= vol_unit.conversion_factor(units[0])
        factor = conc_unit.conversion_factor(units[1])
            
        cmp_dct = {k:v/factor*flow_tot*1e-6 for k,v in cmp_dct.items()}       # [mg/L]*[L/hr]*1e-6[kg/mg] = [kg/hr]
        dwt = sum(cmp_dct.values())
        
        den = 1
        i = 0
        while True:
            den0 = den
            cmp_dct['H2O'] = flow_tot*den0 - dwt
            new = cls(ID=ID, phase=phase, T=T, P=P, units='kg/hr', price=price, 
                      thermo=thermo, pH=pH, SAlk=SAlk, **cmp_dct)
            den = flow_tot*den0/(new.F_vol*1e3)            
            i += 1
            if abs(den-den0) <= 1e-3: break
            if i > 50: raise ValueError('Density calculation failed to converge within 50 iterations.')
        
        new.components.SF.i_N = SFi_N
        new.components.XB_Subst.i_N = XB_Substi_N
        new.components.XB_Subst.i_P = XB_Substi_P        
        for i in sub_IDs: new.components[i].f_BOD5_COD = fbodtocod_sub

        return new


    @classmethod
    def sludge_inf_model(cls, ID, flow_tot=0., units = ('L/hr', 'mg/L'), 
                         phase='l', T=298.15, P=101325., price=0., thermo=None, 
                         pH=7., SAlk=10., ratios=None, 
                         TSS=1e4, TKN=750., TP=250., SNH4=100., SPO4=50., 
                         iVSS_TSS=0.65, iscCOD_COD=0.01, iSNH_STKN=0.9,
                         frXUInf_VSS=0.4, frXUE_VSS=0.3, frXOHO_VSS=0.2,  
                         frXAOO_VSS=0.01, frXNOO_VSS=0.01,frXPAO_VSS=0.01, 
                         frCB_scCOD=0.1, frSU_scCOD=0.8, 
                         SCa=140., SMg=50., SK=28., SCAT=3., SAN=12., SN2=18.,
                         frXACO_VSS=0., frXHMO_VSS=0., frXPRO_VSS=0., frXFO_VSS=0.,
                         frXMEOLO_VSS=0., frXAMO_VSS=0., 
                         frXOHO_PHA_VSS=0., frXGAO_PHA_VSS=0., frXPAO_PHA_VSS=0., 
                         frXGAO_Gly_VSS=0., frXPAO_Gly_VSS=0., 
                         frSCH3OH_scCOD=0., frSAc_scCOD=0., frSProp_scCOD=0.,
                         SNO2=0., SNO3=0., XPAO_PP=0., XFeOH=0., XAlOH=0., 
                         XFePO4=0., XAlPO4=0., XMAP=0., XHAP=0., XHDP=0., 
                         XMgCO3=0., XCaCO3=0., DO=0., SH2=0., SCH4=0.):
        
        
        cmps = Components.load_default(default_compile=True)
        bst.settings.set_thermo(cmps)
        
        cmp_dct = dict.fromkeys(cmps.IDs, 0.)

        new = cls(ID=ID, phase=phase, T=T, P=P, units='kg/hr', price=price, 
                  thermo=thermo, pH=pH, SAlk=SAlk)

        if ratios: new.ratios = ratios
        else: new.ratios = WasteStream._default_ratios
        r = new._ratios

        #************ user-defined inorganic states **************        
        cmp_dct['SH2'] = SH2
        cmp_dct['SCH4'] = SCH4
        cmp_dct['SN2'] = SN2
        cmp_dct['SO2'] = DO
        cmp_dct['SNH4'] = SNH4
        cmp_dct['SNO2'] = SNO2
        cmp_dct['SNO3'] = SNO3
        cmp_dct['SPO4'] = SPO4
        cmp_dct['SCO3'] = SAlk * 12 * conc_unit.conversion_factor(units[1])       # 1 meq/L SAlk ~ 1 mmol/L HCO3- ~ 12 mg C/L (12 mg C/mmol HCO3-)
        cmp_dct['SCa'] = SCa
        cmp_dct['SMg'] = SMg
        cmp_dct['SK'] = SK
        cmp_dct['XMAP'] = XMAP
        cmp_dct['XHAP'] = XHAP
        cmp_dct['XHDP'] = XHDP
        cmp_dct['XFePO4'] = XFePO4
        cmp_dct['XAlPO4'] = XAlPO4
        cmp_dct['XFeOH'] = XFeOH
        cmp_dct['XAlOH'] = XAlOH
        cmp_dct['XMgCO3'] = XMgCO3
        cmp_dct['XCaCO3'] = XCaCO3
        cmp_dct['SCAT'] = SCAT
        cmp_dct['SAN'] = SAN
        
        #************ particulate components **************
        VSS = TSS * iVSS_TSS
        cmp_dct['XU_Inf'] = frXUInf_VSS * VSS
        
        if r['iXUOHOE_XUE']: frOHO = r['iXUOHOE_XUE']
        else: 
            try: frOHO = frXOHO_VSS/(frXOHO_VSS + frXPAO_VSS)
            except ZeroDivisionError: frOHO = 0.5
        cmp_dct['XU_OHO_E'] = frXUE_VSS * VSS * frOHO
        cmp_dct['XU_PAO_E'] = frXUE_VSS * VSS * (1-frOHO)
        
        cmp_dct['XOHO'] = frXOHO_VSS * VSS
        cmp_dct['XAOO'] = frXAOO_VSS * VSS
        cmp_dct['XNOO'] = frXNOO_VSS * VSS
        cmp_dct['XAMO'] = frXAMO_VSS * VSS
        cmp_dct['XPAO'] = frXPAO_VSS * VSS
        cmp_dct['XACO'] = frXACO_VSS * VSS
        cmp_dct['XHMO'] = frXHMO_VSS * VSS
        cmp_dct['XPRO'] = frXPRO_VSS * VSS
        cmp_dct['XMEOLO'] = frXMEOLO_VSS * VSS
        cmp_dct['XFO'] = frXFO_VSS * VSS
        cmp_dct['XOHO_PHA'] = frXOHO_PHA_VSS * VSS
        cmp_dct['XGAO_PHA'] = frXGAO_PHA_VSS * VSS
        cmp_dct['XPAO_PHA'] = frXPAO_PHA_VSS * VSS
        cmp_dct['XGAO_Gly'] = frXGAO_Gly_VSS * VSS
        cmp_dct['XPAO_Gly'] = frXPAO_Gly_VSS * VSS
        
        cmp_c = np.asarray([v for v in cmp_dct.values()])
        cmp_dct['XB_Subst'] = VSS - (cmp_c * cmps.org * cmps.x).sum()
        
        # convert gVSS to gCOD
        for cmp in cmps:
            if cmp.organic and cmp.particle_size == 'Particulate':
                cmp_dct[cmp.ID] /= cmp.i_mass * cmp.f_Vmass_Totmass
        
        cmp_dct['XPAO_PP_Hi'] = XPAO_PP * r['iHi_XPAOPP']
        cmp_dct['XPAO_PP_Lo'] = XPAO_PP * (1 - r['iHi_XPAOPP'])
        
        cmp_c = np.asarray([v for v in cmp_dct.values()])
        ig_ISS = TSS - (cmp_c * cmps.i_mass * cmps.x * cmps.org).sum()
        other_ig_iss = (cmp_c * cmps.i_mass * cmps.x * (1-cmps.org)).sum()
        cmp_dct['XIg_ISS'] = ig_ISS - other_ig_iss
        
        del other_ig_iss, cmp_c
        
        #*********** soluble and colloidal components *************
        cmp_c = np.asarray([v for v in cmp_dct.values()])
        xCOD = (cmp_c * cmps.x * cmps.org).sum()
        scCOD = xCOD * iscCOD_COD / (1-iscCOD_COD)
        
        cmp_dct['SCH3OH'] = frSCH3OH_scCOD * scCOD
        cmp_dct['SAc'] = frSAc_scCOD * scCOD
        cmp_dct['SProp'] = frSProp_scCOD * scCOD
        cmp_dct['SU_Inf'] = frSU_scCOD * scCOD * r['iSUInf_SU']
        cmp_dct['SU_E'] = frSU_scCOD * scCOD - cmp_dct['SU_Inf']
        
        CB = frCB_scCOD * scCOD
        cmp_dct['CB_BAP'] = CB * r['iBAP_CB']
        cmp_dct['CB_UAP'] = CB * r['iUAP_CB']
        cmp_dct['CB_Subst'] = CB - cmp_dct['CB_BAP'] - cmp_dct['CB_UAP']        
        cmp_dct['CU_Inf'] = cmp_dct['XU_Inf'] * r['iCUInf_XCUInf'] / (1-r['iCUInf_XCUInf'])
        
        cmp_c = np.asarray([v for v in cmp_dct.values()])
        cmp_dct['SF'] = scCOD - (cmp_c * (cmps.s + cmps.c) * cmps.org).sum()
                
        # TODO: calibrate pH, SAlk, SCAT, SAN
        bad_vars = {k:v for k,v in cmp_dct.items() if v<0}
        if len(bad_vars) > 0:
            raise ValueError(f"The following state variable(s) was found negative: {bad_vars}.")
        
        del bad_vars
        
        #************ calibrate XB_subst, SF's N, P content *************
        if SNH4 > 0 and cmp_dct['SF'] > 0:
            SFi_N = _calib_SF_iN(cmps, cmp_dct, SNH4/iSNH_STKN)
        XB_Substi_N = _calib_XBsub_iN(cmps, cmp_dct, TKN - SNH4/iSNH_STKN)
        XB_Substi_P = _calib_XBsub_iP(cmps, cmp_dct, TP)

        #************ convert concentrations to flow rates *************
        flow_tot /= vol_unit.conversion_factor(units[0])
        factor = conc_unit.conversion_factor(units[1])
            
        cmp_dct = {k:v/factor*flow_tot*1e-6 for k,v in cmp_dct.items()}       # [mg/L]*[L/hr]*1e-6[kg/mg] = [kg/hr]
        dwt = sum(cmp_dct.values())
        
        den = 1
        i = 0
        while True:
            den0 = den
            cmp_dct['H2O'] = flow_tot*den0 - dwt
            new = cls(ID=ID, phase=phase, T=T, P=P, units='kg/hr', price=price, 
                      thermo=thermo, pH=pH, SAlk=SAlk, **cmp_dct)
            den = flow_tot*den0/(new.F_vol*1e3)            
            i += 1
            if abs(den-den0) <= 1e-3: break
            if i > 50: raise ValueError('Density calculation failed to converge within 50 iterations.')
        

        new.components.SF.i_N = SFi_N
        new.components.XB_Subst.i_N = XB_Substi_N
        new.components.XB_Subst.i_P = XB_Substi_P        

        return new

#%% functions for calibrations of N, P contents and BOD:COD ratio of certain components
        
def _calib_SF_iN(components, concentrations, STKN):    
    cmp_c = np.asarray([v for v in concentrations.values()])
    SN = (cmp_c * components.i_N * (components.s + components.c)).sum()
    SF_N = concentrations['SF'] * components.SF.i_N
    SNOx_N = concentrations['SNO2'] * components.SNO2.i_N + concentrations['SNO3'] * components.SNO3.i_N
    other_stkn = SN - SF_N - SNOx_N
    SF_N = STKN - other_stkn           
    if SF_N < 0:
        raise ValueError("Negative N content for SF was estimated.")                        
    return SF_N/concentrations['SF']
    
def _calib_XBsub_iN(components, concentrations, XTKN):
    cmp_c = np.asarray([v for v in concentrations.values()])        
    other_xtkn = (cmp_c * components.i_N * components.x).sum() - concentrations['XB_Subst'] * components.XB_Subst.i_N                
    XB_Subst_N = XTKN - other_xtkn
    if XB_Subst_N < 0:
        raise ValueError("Negative N content for XB_Subst was estimated.")            
    return XB_Subst_N/concentrations['XB_Subst']
    

def _calib_XBsub_iP(components, concentrations, TP):
    cmp_c = np.asarray([v for v in concentrations.values()])    
    other_p = (cmp_c * components.i_P).sum() - concentrations['XB_Subst'] * components.XB_Subst.i_P
    XB_Subst_P = TP - other_p
    if XB_Subst_P < 0:
        raise ValueError("Negative P content for XB_Subst was estimated.")    
    return XB_Subst_P/concentrations['XB_Subst']
    
def _calib_XBsub_fBODCOD(components, concentrations, substrate_IDs, BOD):
    cmp_c = np.asarray([v for v in concentrations.values()])
    c_sub = np.asarray([v for k,v in concentrations.items() if k in substrate_IDs])
    XB_sub = components.subgroup(substrate_IDs)
    other_BOD = (cmp_c * (components.x + components.c + components.s) * components.f_BOD5_COD).sum() - (c_sub * XB_sub.f_BOD5_COD).sum()
    fbodtocod_sub = (BOD - other_BOD)/c_sub.sum()
    if fbodtocod_sub > 1 or fbodtocod_sub < 0:
        raise ValueError("BOD5-to-COD ratio for XB_Subst and XStor was estimated out of range [0,1].")
    return fbodtocod_sub
<|MERGE_RESOLUTION|>--- conflicted
+++ resolved
@@ -82,11 +82,7 @@
     
     __slots__ = (*Stream.__slots__, *_ws_specific_slots)
     _default_ratios = _default_ratios
-
-<<<<<<< HEAD
-
-=======
->>>>>>> b6abc3ae
+    
     def __init__(self, ID='', flow=(), phase='l', T=298.15, P=101325.,
                  units='kg/hr', price=0., thermo=None, 
                  pH=7., SAlk=2.5, COD=None, BOD=None, uBOD=None,
