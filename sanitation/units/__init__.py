--- conflicted
+++ resolved
@@ -19,12 +19,9 @@
 from . import _pit_latrine
 from . import _uddt
 from . import _transportation
-<<<<<<< HEAD
 # from . import _crop_application
 from . import _biogas_combustion
 from . import _crop_application
-=======
->>>>>>> 2ca2cf8b
 
 from ._bst_units import (
     Mixer,
@@ -37,14 +34,10 @@
 from ._pit_latrine import PitLatrine
 from ._uddt import UDDT
 from ._transportation import Transportation
-<<<<<<< HEAD
 # from ._crop_application import CropApplication
 from ._biogas_combustion import BiogasCombustion
 from ._crop_application import CropApplication
 
-
-=======
->>>>>>> 2ca2cf8b
 
 __all__ = (
     *_bst_units.__all__,
@@ -53,10 +46,7 @@
     *_pit_latrine.__all__,
     *_uddt.__all__,
     *_transportation.__all__,
-<<<<<<< HEAD
     # *_crop_application.__all__,
     *_biogas_combustion.__all__,
     *_crop_application.__all__,
-=======
->>>>>>> 2ca2cf8b
            )